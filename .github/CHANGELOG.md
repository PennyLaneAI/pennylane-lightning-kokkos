--- conflicted
+++ resolved
@@ -1,11 +1,8 @@
 # Release 0.27.0
 
-<<<<<<< HEAD
-### New features since last release 
-=======
+ 
 ### New features since last release
 
->>>>>>> 343b1ebd
  * Add probability support.
  [(#11)](https://github.com/PennyLaneAI/pennylane-lightning-kokkos/pull/11)
 
