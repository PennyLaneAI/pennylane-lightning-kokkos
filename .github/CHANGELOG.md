# Release 0.32.0-dev

### New features since last release

### Breaking changes

### Improvements

### Documentation

### Bug fixes

<<<<<<< HEAD
* Fix `applyMultiQubitOp`'s functor which had a bug causing incorrect gate application with parallel Kokkos backends.
  [(#75)](https://github.com/PennyLaneAI/pennylane-lightning-kokkos/pull/75)

=======
* `apply` no longer mutates the inputted list of operations.
  [(#78)](https://github.com/PennyLaneAI/pennylane-lightning-kokkos/pull/78)
>>>>>>> afc8edd6

### Contributors

This release contains contributions from (in alphabetical order):

Vincent Michaud-Rioux

---

# Release 0.31.0

### New features since last release

### Breaking changes

* Deprecate `kokkos_config_info`, replaced by Kokkos' `print_configuration`.
  [(#55)](https://github.com/PennyLaneAI/pennylane-lightning-kokkos/pull/55)

* Update tests to be compliant with PennyLane v0.31.0 development changes and deprecations.
  [(#66)](https://github.com/PennyLaneAI/pennylane-lightning-kokkos/pull/66)

### Improvements

* Upgrade Kokkos version to v4.0.01.
  [(#55)](https://github.com/PennyLaneAI/pennylane-lightning-kokkos/pull/55)

* Remove logic from `setup.py` and transfer paths and definitions into workflow files.
  [(#58)](https://github.com/PennyLaneAI/pennylane-lightning-kokkos/pull/58)

* Use `Operator.name` instead of `Operation.base_name`.
  [(#67)](https://github.com/PennyLaneAI/pennylane-lightning-kokkos/pull/67)

### Documentation

### Bug fixes

### Contributors

This release contains contributions from (in alphabetical order):

Christina Lee, Vincent Michaud-Rioux

---

# Release 0.30.0

### New features since last release

* Add native support for `expval` and `var` of generic observables. Refactor measurements support.
  [(#47)](https://github.com/PennyLaneAI/pennylane-lightning-kokkos/pull/47)

### Breaking changes

* Provide support for PennyLane-Lightning-Kokkos to coexist with PennyLane-Lightning.
  [(#49)](https://github.com/PennyLaneAI/pennylane-lightning-kokkos/pull/49)

### Improvements

* Replace deprecated InitArguments by InitializationSettings.
  [(#57)](https://github.com/PennyLaneAI/pennylane-lightning-kokkos/pull/57)

* Remove deprecated `set-output` commands from workflow files.
  [(#56)](https://github.com/PennyLaneAI/pennylane-lightning-kokkos/pull/56)

* `setup.py` works on MacOS without `brew` (which is required by Conda-Forge runners).
  [(#48)](https://github.com/PennyLaneAI/pennylane-lightning-kokkos/pull/48)

* MacOS::Intel wheels are built for the SERIAL and THREADS Kokkos backends.
  [(#48)](https://github.com/PennyLaneAI/pennylane-lightning-kokkos/pull/48)

* Wheels are now checked with `twine check` post-creation for PyPI compatibility.
  [(#50)](https://github.com/PennyLaneAI/pennylane-lightning-kokkos/pull/50)

* Template n-qubit gate methods.
  [(#40)](https://github.com/PennyLaneAI/pennylane-lightning-kokkos/pull/40)

### Bug fixes

* Updates to use the new call signature for `QuantumScript.get_operation`.
  [(#52)](https://github.com/PennyLaneAI/pennylane-lightning-kokkos/pull/52)


### Contributors

This release contains contributions from (in alphabetical order):

Ali Asadi, Lee James O'Riordan, Vincent Michaud-Rioux, Romain Moyard

---

# Release 0.29.1

### Improvements

* Use CMake `find_package` to bind pre-installed Kokkos libraries.
  [(#43)](https://github.com/PennyLaneAI/pennylane-lightning-kokkos/pull/43)

### Bug fixes

* Ensure Kokkos finalize is only called at the end of process execution.
  [(#45)](https://github.com/PennyLaneAI/pennylane-lightning-kokkos/pull/45)

### Contributors

This release contains contributions from (in alphabetical order):

Vincent Michaud-Rioux, Lee James O'Riordan

---

# Release 0.29.0

### New features since last release

 * Add support for building X86-64 Linux wheels with OpenMP and SERIAL backends with Github Actions.
 [(#14)](https://github.com/PennyLaneAI/pennylane-lightning-kokkos/pull/14)

* Add the `kokkos_config` class variable, which stores the kokkos build and runtime information such as `Backend`, `Architecture`, `Kokkos Version`, `Compiler`, to LightningKokkos for users' query purpose. Users can also access other information such as `Options`, `Memory`, `Atomics` and `Vectorization` from `kokkos_config`.
  The workflow for build and runtime information query is:

  ```python
  >>> import pennylane as qml
  >>> dev = qml.device('lightning.kokkos', wires=3)
  >>> dev.kokkos_config["Backend"]
  {'Parallel': 'OpenMP'}
  ```
  [(#17)](https://github.com/PennyLaneAI/pennylane-lightning-kokkos/pull/17)


### Breaking changes

* Change LightningKokkos to inherit from QubitDevice instead of LightningQubit. Numpy data initialization is decoupled.
  [(#31)] (https://github.com/PennyLaneAI/pennylane-lightning-kokkos/pull/31)

### Improvements

* Use CMake `find_package` to bind pre-installed Kokkos libraries.
  [(#43)](https://github.com/PennyLaneAI/pennylane-lightning-kokkos/pull/43)

* Update `inv()` methods in Python unit tests with `qml.adjoint()`.
  [(#33)](https://github.com/PennyLaneAI/pennylane-lightning-kokkos/pull/33)

* Remove explicit Numpy requirement.
  [(#35)](https://github.com/PennyLaneAI/pennylane-lightning-kokkos/pull/35)

* Add Kokkos::InitArguments support.
  [(#17)](https://github.com/PennyLaneAI/pennylane-lightning-kokkos/pull/17)

* Add Nvidia GPU support for CI checks.
  [(#37)](https://github.com/PennyLaneAI/pennylane-lightning-kokkos/pull/37)

* Add VJP support.
  [(#32)](https://github.com/PennyLaneAI/pennylane-lightning-kokkos/pull/32)

### Bug fixes

* Ensure early-failure rather than return of incorrect results from out of order probs wires.
  [(#41)](https://github.com/PennyLaneAI/pennylane-lightning-kokkos/pull/41)

* Fix the CI environment variables for building wheels with the OpenMP backend.
  [(#36)](https://github.com/PennyLaneAI/pennylane-lightning-kokkos/pull/36)

* Fix the failures of pl_device_test tests with shots set.
  [(#38)](https://github.com/PennyLaneAI/pennylane-lightning-kokkos/pull/38)

### Contributors

This release contains contributions from (in alphabetical order):

Amintor Dusko, Vincent Michaud-Rioux, Lee James O'Riordan, Shuli Shu

---

# Release 0.28.0

### Breaking changes

* Drop python3.7 and deprecate the Python and C++ tests with threading backend in workflows.
Note this deprecation is based on the fact that Kokkos cannot promise that its Threads back-end will
not conflict with the application's direct use of operating system threads.
  [(#23)](https://github.com/PennyLaneAI/pennylane-lightning-kokkos/pull/23)

* Remove the unused `supports_reversible_diff` device capability from `LightningKokkos`
  [(#20)](https://github.com/PennyLaneAI/pennylane-lightning-kokkos/pull/20)

### Improvements

* Improve the stopping condition method.
  [(#25)](https://github.com/PennyLaneAI/pennylane-lightning-kokkos/pull/25)

### Documentation

* Update version string in package for release.
  [(#27)](https://github.com/PennyLaneAI/pennylane-lightning-kokkos/pull/27)

### Bug fixes

* Avoid integer overflow in middle value calculation of binary search in `Sampler`.
  [#18](https://github.com/PennyLaneAI/pennylane-lightning-kokkos/pull/18)

### Contributors

This release contains contributions from (in alphabetical order):

Amintor Dusko, Lee J. O'Riordan, Shuli Shu, Matthew Silverman

--

# Release 0.27.0

### New features since last release

* Add probability support.
  [(#11)](https://github.com/PennyLaneAI/pennylane-lightning-kokkos/pull/11)

* Add sample generation support.
  [(#9)](https://github.com/PennyLaneAI/pennylane-lightning-kokkos/pull/9)

### Breaking changes


### Improvements

* Add tests for MacOS.
  [(#3)](https://github.com/PennyLaneAI/pennylane-lightning-kokkos/pull/3)

* Update `LightningKokkos` device following changes in `LightningQubit` inheritance from `DefaultQubit` to `QubitDevice`.
  [(#16)](https://github.com/PennyLaneAI/pennylane-lightning-kokkos/pull/16)

### Documentation

### Bug fixes

### Contributors

This release contains contributions from (in alphabetical order):

Amintor Dusko, Lee J. O'Riordan, Shuli Shu

---
# Release 0.26.0

 * Initial release. The PennyLane-Lightning-Kokkos device adds support for AMD-capable GPU simulation through use of the Kokkos library.
This release supports all base operations, including the adjoint differentation method for expectation value calculations.

This release contains contributions from:

Trevor Vincent, Shuli Shu, Lee James O'Riordan, Isidor Schoch, Josh Izaac, Amintor Dusko and Chae-Yeun Park.<|MERGE_RESOLUTION|>--- conflicted
+++ resolved
@@ -10,14 +10,11 @@
 
 ### Bug fixes
 
-<<<<<<< HEAD
 * Fix `applyMultiQubitOp`'s functor which had a bug causing incorrect gate application with parallel Kokkos backends.
   [(#75)](https://github.com/PennyLaneAI/pennylane-lightning-kokkos/pull/75)
 
-=======
 * `apply` no longer mutates the inputted list of operations.
   [(#78)](https://github.com/PennyLaneAI/pennylane-lightning-kokkos/pull/78)
->>>>>>> afc8edd6
 
 ### Contributors
 
