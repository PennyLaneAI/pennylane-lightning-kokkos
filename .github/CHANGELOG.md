--- conflicted
+++ resolved
@@ -3,7 +3,6 @@
  
 ### New features since last release
 
-<<<<<<< HEAD
  * Add X86-64 Linux wheels building with OpenMP backend for lightning.kokkos in workflows.
  [(#14)](https://github.com/PennyLaneAI/pennylane-lightning-kokkos/pull/14)
 
@@ -17,21 +16,8 @@
  >>> dev._package_backend_info()
  "The current lightning.kokkos package was built by the user."
  ```
-
- [(#14)](https://github.com/PennyLaneAI/pennylane-lightning-kokkos/pull/14)
-
- * Remove support for Python 3.7
  [(#14)](https://github.com/PennyLaneAI/pennylane-lightning-kokkos/pull/14)
  
- * Deprecate the Python and C++ tests with threading backend in workflows.
- Note this deprecation is based on the fact that Kokkos cannot promise that its Threads back-end will 
- not conflict with the application's direct use of operating system threads. 
- [(#14)](https://github.com/PennyLaneAI/pennylane-lightning-kokkos/pull/14)
- 
-=======
-
-### Breaking changes
-
  * Drop python3.7 and deprecate the Python and C++ tests with threading backend in workflows.
  Note this deprecation is based on the fact that Kokkos cannot promise that its Threads back-end will 
  not conflict with the application's direct use of operating system threads. 
@@ -40,29 +26,21 @@
   * Remove the unused `supports_reversible_diff` device capability from `LightningKokkos`
  [(#20)](https://github.com/PennyLaneAI/pennylane-lightning-kokkos/pull/20)
 
->>>>>>> 6355bfa5
 ### Improvements
 
 ### Documentation
 
 ### Bug fixes
 
-<<<<<<< HEAD
-=======
 * Avoid integer overflow in middle value calculation of binary search in `Sampler`.
 [#18] (https://github.com/PennyLaneAI/pennylane-lightning-kokkos/pull/18)
 
->>>>>>> 6355bfa5
 ### Contributors
 
 This release contains contributions from (in alphabetical order):
 
 Shuli Shu, Matthew Silverman
 
-<<<<<<< HEAD
----
-=======
->>>>>>> 6355bfa5
 # Release 0.27.0
 
 ### New features since last release
