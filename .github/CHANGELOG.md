--- conflicted
+++ resolved
@@ -1,15 +1,12 @@
 # Release 0.27.0-dev
 
 ### New features since last release
-<<<<<<< HEAD
  * Add probability support.
  [(#11)](https://github.com/PennyLaneAI/pennylane-lightning-kokkos/pull/11)
  
-=======
  * Add sample generation support.
   [(#9)](https://github.com/PennyLaneAI/pennylane-lightning-kokkos/pull/9)
 
->>>>>>> d5e6beaa
 ### Breaking changes
 
 ### Improvements
