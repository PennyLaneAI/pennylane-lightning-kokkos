--- conflicted
+++ resolved
@@ -32,11 +32,7 @@
 
 This release contains contributions from (in alphabetical order):
 
-<<<<<<< HEAD
-Ali Asadi, Vincent Michaud-Rioux, Romain Moyard
-=======
-Ali Asadi, Lee James O'Riordan, Vincent Michaud-Rioux
->>>>>>> 7a086a9d
+Ali Asadi, Lee James O'Riordan, Vincent Michaud-Rioux, Romain Moyard
 
 ---
 
