--- conflicted
+++ resolved
@@ -1,11 +1,3 @@
-<<<<<<< HEAD
-# Release 0.28.0_dev0
-
-### New features since last release
-
-### Breaking changes
-
-=======
 # Release 0.28.0
 
  
@@ -22,28 +14,20 @@
   * Remove the unused `supports_reversible_diff` device capability from `LightningKokkos`
  [(#20)](https://github.com/PennyLaneAI/pennylane-lightning-kokkos/pull/20)
 
->>>>>>> 70e669e3
 ### Improvements
 
 ### Documentation
 
 ### Bug fixes
 
-<<<<<<< HEAD
 * Avoid integer overflow in middle value calculation of binary search in `Sampler`.
 [#18] (https://github.com/PennyLaneAI/pennylane-lightning-kokkos/pull/18)
 
-=======
->>>>>>> 70e669e3
 ### Contributors
 
 This release contains contributions from (in alphabetical order):
 
-<<<<<<< HEAD
-Shuli Shu
-=======
 Shuli Shu, Matthew Silverman
->>>>>>> 70e669e3
 
 # Release 0.27.0
 
