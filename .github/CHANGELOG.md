--- conflicted
+++ resolved
@@ -1,30 +1,20 @@
-<<<<<<< HEAD
-# Release 0.28.0-dev
-
-### New features since last release
-
- * Add Kokkos::InitArguments support.
- [(#13)](https://github.com/PennyLaneAI/pennylane-lightning-kokkos/issues/13)
-
-=======
 # Release 0.29.0-dev
 
 ### New features since last release
 
->>>>>>> b5ed3a2e
 ### Breaking changes
 
 ### Improvements
 
-<<<<<<< HEAD
-=======
 * Update `inv()` methods in Python unit tests with `qml.adjoint()`.
 [(#33)](https://github.com/PennyLaneAI/pennylane-lightning-kokkos/pull/33)
 
 * Remove explicit Numpy requirement.
 [(#35)](https://github.com/PennyLaneAI/pennylane-lightning-kokkos/pull/35)
 
->>>>>>> b5ed3a2e
+* Add Kokkos::InitArguments support.
+[(#17)](https://github.com/PennyLaneAI/pennylane-lightning-kokkos/pull/17)
+
 ### Documentation
 
 ### Bug fixes
@@ -33,14 +23,9 @@
 
 This release contains contributions from (in alphabetical order):
 
-<<<<<<< HEAD
----
-
-=======
-Amintor Dusko, Shuli Shu
+Amintor Dusko, Vincent Michaud-Rioux, Shuli Shu
 
 ---
-
 
 # Release 0.28.0
 
@@ -76,7 +61,7 @@
 Amintor Dusko, Lee J. O'Riordan, Shuli Shu, Matthew Silverman
 
 --
->>>>>>> b5ed3a2e
+
 # Release 0.27.0
 
 ### New features since last release
