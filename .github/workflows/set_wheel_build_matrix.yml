name: Set wheel build matrix

env:
  PYTHON3_MIN_VERSION: "8"
  PYTHON3_MAX_VERSION: "11"

on:
  workflow_call:
    inputs:
      event_name:
        required: true
        type: string
    outputs:
      python_version:
        description: "Python versions."
        value: ${{ jobs.set-builder-matrix.outputs.python_version }}
      amd_gpu_exec_model:
        description: "The wheel building model."
        value: ${{ jobs.set-builder-matrix.outputs.amd_gpu_exec_model }}
      amd_gpu_arch:
        description: "AMD GPU architecture."
        value: ${{ jobs.set-builder-matrix.outputs.amd_gpu_arch }}
      cpu_exec_model:
        description: "Kokkos' cpu execution model."
        value: ${{ jobs.set-builder-matrix.outputs.cpu_exec_model }}
      macos_exec_model:
        description: "Kokkos' MacOS execution model."
        value: ${{ jobs.set-builder-matrix.outputs.macos_exec_model }}
      kokkos_version:
        description: "Kokkos version"
        value: ${{ jobs.set-builder-matrix.outputs.kokkos_version }}

jobs:
  set-builder-matrix:
    runs-on: ubuntu-22.04

    steps:
      - name: Cancel Previous Runs
        uses: styfle/cancel-workflow-action@0.11.0
        with:
          access_token: ${{ github.token }}

      - name: Checkout PennyLane-Lightning-Kokkos
        uses: actions/checkout@v3

      - name: Python version
        id: pyver
        run: |
          if [[ ${{ inputs.event_name }} == 'pull_request' ]]; then
            echo "python_version=$(python3 scripts/gen_pyver_matrix.py \
              --min-version=3.${{ env.PYTHON3_MIN_VERSION }} \
              --max-version=3.${{ env.PYTHON3_MAX_VERSION }})" >> $GITHUB_OUTPUT
          else
            echo "python_version=$(python3 scripts/gen_pyver_matrix.py \
              --min-version=3.${{ env.PYTHON3_MIN_VERSION }} \
              --max-version=3.${{ env.PYTHON3_MAX_VERSION }} \
              --range)" >> $GITHUB_OUTPUT
          fi

      - name: AMD GPU wheels building strategy
        id: amd_gpu_exec_model
        run: echo "::set-output name=amd_gpu_exec_model::[\"HIP\"]"

      - name: AMD GPU architecture
        id: amd_gpu_arch
        run: echo "::set-output name=amd_gpu_arch::[\"VEGA900\",\"VEGA906\",\"VEGA908\",\"VEGA90A\"]"

      - name: CPU wheels execution strategy (CPU)
        id: cpu_exec_model
        run: echo "cpu_exec_model=[\"SERIAL\",\"OPENMP\"]" >> $GITHUB_OUTPUT

      - name: Kokkos execution strategy (MacOS)
        id: macos_exec_model
        run: echo "macos_exec_model=[\"SERIAL\",\"THREADS\"]" >> $GITHUB_OUTPUT

      - name: Kokkos version
        id: kokkos_version
        run: echo "kokkos_version=[\"4.0.01\"]" >> $GITHUB_OUTPUT

    outputs:
      python_version: ${{ steps.pyver.outputs.python_version }}
<<<<<<< HEAD
      cpu_exec_model: ${{ steps.cpu_exec_model.outputs.cpu_exec_model }}
      macos_exec_model: ${{ steps.macos_exec_model.outputs.macos_exec_model }}
      kokkos_version: ${{ steps.kokkos_version.outputs.kokkos_version }}
=======
      amd_gpu_exec_model: ${{ steps.amd_gpu_exec_model.outputs.amd_gpu_exec_model }}
      amd_gpu_arch: ${{ steps.amd_gpu_arch.outputs.amd_gpu_arch }}
      cpu_exec_model: ${{ steps.cpu_exec_model.outputs.cpu_exec_model }}
>>>>>>> 40a5bff0
<|MERGE_RESOLUTION|>--- conflicted
+++ resolved
@@ -79,12 +79,8 @@
 
     outputs:
       python_version: ${{ steps.pyver.outputs.python_version }}
-<<<<<<< HEAD
-      cpu_exec_model: ${{ steps.cpu_exec_model.outputs.cpu_exec_model }}
-      macos_exec_model: ${{ steps.macos_exec_model.outputs.macos_exec_model }}
-      kokkos_version: ${{ steps.kokkos_version.outputs.kokkos_version }}
-=======
       amd_gpu_exec_model: ${{ steps.amd_gpu_exec_model.outputs.amd_gpu_exec_model }}
       amd_gpu_arch: ${{ steps.amd_gpu_arch.outputs.amd_gpu_arch }}
       cpu_exec_model: ${{ steps.cpu_exec_model.outputs.cpu_exec_model }}
->>>>>>> 40a5bff0
+      macos_exec_model: ${{ steps.macos_exec_model.outputs.macos_exec_model }}
+      kokkos_version: ${{ steps.kokkos_version.outputs.kokkos_version }}