--- conflicted
+++ resolved
@@ -34,20 +34,6 @@
         with:
           python-version: '3.8'
 
-<<<<<<< HEAD
-      - name: Remove Ubuntu unattended upgrades
-        run: |
-          sudo apt-get remove -y -q unattended-upgrades
-
-      - name: Install required packages
-        run: |
-          sudo apt-get update && sudo apt-get -y -q install gcc-${{ env.GCC_VERSION }} g++-${{ env.GCC_VERSION }} gcovr lcov | apt --fix-broken install | \
-          sudo apt-get update && sudo apt-get -y -q install gcc-${{ env.GCC_VERSION }} g++-${{ env.GCC_VERSION }} gcovr lcov
-          python3.8 -m pip install ninja cmake~=3.24.3
-
-      - name: Checkout PennyLane-Lightning-Kokkos
-        uses: actions/checkout@v3
-=======
       # Since the self-hosted runner can be re-used. It is best to set up all package
       # installations in a virtual environment that gets cleaned at the end of each workflow run
       - name: Setup Python virtual environment
@@ -82,7 +68,6 @@
       - name: Install required packages
         run: |
           python -m pip install ninja cmake
->>>>>>> c52d3ff9
 
       - name: Validate GPU version and installed compiler
         run: |
@@ -91,27 +76,16 @@
 
       - name: Build and run unit tests
         run: |
-<<<<<<< HEAD
           export PATH=/usr/local/cuda-11.8/bin:$PATH
           export LD_LIBRARY_PATH=/usr/local/cuda-11.8/lib64:$LD_LIBRARY_PATH
           cmake . -BBuild \
             -DKokkos_ENABLE_CUDA=ON \
             -DKokkos_ENABLE_SERIAL=ON \
             -DPLKOKKOS_BUILD_TESTS=ON \
+            -DPython_EXECUTABLE:FILE="${{ steps.python_path.outputs.python }}" \
             -G Ninja
           cmake --build ./Build
           ./Build/pennylane_lightning_kokkos/src/tests/runner_kokkos
-=======
-            export PATH=/usr/local/cuda-11.8/bin:$PATH
-            export LD_LIBRARY_PATH=/usr/local/cuda-11.8/lib64:$LD_LIBRARY_PATH
-            cmake . -BBuild \
-              -DKokkos_ENABLE_CUDA=ON \
-              -DKokkos_ENABLE_SERIAL=ON \
-              -DPLKOKKOS_BUILD_TESTS=ON \
-              -DPython_EXECUTABLE:FILE="${{ steps.python_path.outputs.python }}" \
-              -G Ninja
-            cmake --build ./Build
-            ./Build/pennylane_lightning_kokkos/src/tests/runner_kokkos
 
       - name: Upload test results
         uses: actions/upload-artifact@v3
@@ -120,7 +94,6 @@
           name: ubuntu-tests-reports
           path: ./Build/tests/results/report_${{ github.job }}.xml
 
->>>>>>> c52d3ff9
       - name: Cleanup
         if: always()
         run: |
@@ -181,23 +154,11 @@
 
       - name: Install required packages
         run: |
-<<<<<<< HEAD
-          sudo apt-get update && sudo apt-get -y -q install gcc-${{ env.GCC_VERSION }} g++-${{ env.GCC_VERSION }} gcovr lcov
-          python3.8 -m pip install pip~=22.3
-          python3.8 -m pip install ninja cmake~=3.24.3 pytest pytest-mock flaky pytest-cov wheel
-          # Sync with latest master branches
-          python3.8 -m pip install git+https://github.com/PennyLaneAI/pennylane.git@master
-          python3.8 -m pip install --index-url https://test.pypi.org/simple/ pennylane-lightning --pre --force-reinstall --no-deps
-          
-      - name: Checkout pennyLane-lightning-kokkos
-        uses: actions/checkout@v3
-=======
           python -m pip install pip~=22.3
           python -m pip install ninja cmake pytest pytest-mock flaky pytest-cov wheel
           # Sync with latest master branches
           python -m pip install git+https://github.com/PennyLaneAI/pennylane.git@master
           python -m pip install --index-url https://test.pypi.org/simple/ pennylane-lightning --pre --force-reinstall --no-deps
->>>>>>> c52d3ff9
 
       - name: Build and install package
         env:
