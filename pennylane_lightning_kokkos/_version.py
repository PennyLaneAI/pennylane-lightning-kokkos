--- conflicted
+++ resolved
@@ -16,8 +16,5 @@
    Version number (major.minor.patch[-label])
 """
 
-<<<<<<< HEAD
-__version__ = "0.26.0-rc0"
-=======
-__version__ = "0.27.0-dev1"
->>>>>>> 905a5733
+
+__version__ = "0.27.0-dev2"