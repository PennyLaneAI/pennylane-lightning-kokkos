# Copyright 2018-2022 Xanadu Quantum Technologies Inc.

# Licensed under the Apache License, Version 2.0 (the "License");
# you may not use this file except in compliance with the License.
# You may obtain a copy of the License at

#     http://www.apache.org/licenses/LICENSE-2.0

# Unless required by applicable law or agreed to in writing, software
# distributed under the License is distributed on an "AS IS" BASIS,
# WITHOUT WARRANTIES OR CONDITIONS OF ANY KIND, either express or implied.
# See the License for the specific language governing permissions and
# limitations under the License.

"""Version information.
   Version number (major.minor.patch[-label])
"""

<<<<<<< HEAD

=======
>>>>>>> 04a37d37
__version__ = "0.30.0-rc1"<|MERGE_RESOLUTION|>--- conflicted
+++ resolved
@@ -16,8 +16,4 @@
    Version number (major.minor.patch[-label])
 """
 
-<<<<<<< HEAD
-
-=======
->>>>>>> 04a37d37
 __version__ = "0.30.0-rc1"