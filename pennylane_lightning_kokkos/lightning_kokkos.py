--- conflicted
+++ resolved
@@ -17,12 +17,9 @@
 hardware systems, such as AMD and Nvidia GPUs, or many-core CPUs. 
 """
 from warnings import warn
-<<<<<<< HEAD
 from itertools import product
 
-=======
 import re
->>>>>>> fb5f91e5
 import numpy as np
 from pennylane import (
     math,
@@ -49,24 +46,16 @@
 import pennylane as qml
 from ._version import __version__
 
-<<<<<<< HEAD
 try:
     from .lightning_kokkos_qubit_ops import (
         LightningKokkos_C128,
         LightningKokkos_C64,
         AdjointJacobianKokkos_C128,
         AdjointJacobianKokkos_C64,
+        kokkos_config_info,
     )
 
     from ._serialize import _serialize_obs, _serialize_ops
-=======
-# try:
-from .lightning_kokkos_qubit_ops import LightningKokkos_C128
-from .lightning_kokkos_qubit_ops import LightningKokkos_C64
-from .lightning_kokkos_qubit_ops import AdjointJacobianKokkos_C128
-from .lightning_kokkos_qubit_ops import AdjointJacobianKokkos_C64
-from .lightning_kokkos_qubit_ops import kokkos_config_info
->>>>>>> fb5f91e5
 
     CPP_BINARY_AVAILABLE = True
 except (ModuleNotFoundError, ImportError, ValueError, PLException) as e:
@@ -79,8 +68,15 @@
         raise ValueError(f"Data type is not supported for state-vector computation: {dtype}")
     return LightningKokkos_C128 if dtype == np.complex128 else LightningKokkos_C64
 
-
-<<<<<<< HEAD
+def _kokkos_configuration():
+    config_info = kokkos_config_info()
+    for key in config_info.keys():
+        if "Runtime Configuration" in key:
+            for sub_key, value in config_info[key].items():
+                config_info[key][sub_key] = re.sub("\x00", ":", value)
+    return config_info
+
+
 allowed_operations = {
     "Identity",
     "BasisState",
@@ -140,161 +136,11 @@
     "ECR",
 }
 
+
 if CPP_BINARY_AVAILABLE:
 
     class LightningKokkos(QubitDevice):
         """PennyLane-Lightning-Kokkos device.
-=======
-def _kokkos_configuration():
-    config_info = kokkos_config_info()
-    for key in config_info.keys():
-        if "Runtime Configuration" in key:
-            for sub_key, value in config_info[key].items():
-                config_info[key][sub_key] = re.sub("\x00", ":", value)
-    return config_info
-
-
-class LightningKokkos(LightningQubit):
-    """PennyLane-Lightning-Kokkos device.
-
-    Args:
-        wires (int): the number of wires to initialize the device with
-        sync (bool): immediately sync with host-sv after applying operations
-        c_dtype: Datatypes for statevector representation. Must be one of ``np.complex64`` or ``np.complex128``.
-    """
-
-    name = "PennyLane plugin for Kokkos-backed Lightning device"
-    short_name = "lightning.kokkos"
-    pennylane_requires = ">=0.22"
-    version = __version__
-    author = "Xanadu Inc."
-    _CPP_BINARY_AVAILABLE = True
-    kokkos_config = {}
-
-    observables = {
-        "PauliX",
-        "PauliY",
-        "PauliZ",
-        "Hadamard",
-        "SparseHamiltonian",
-        "Hamiltonian",
-        "Identity",
-    }
-
-    def __init__(self, wires, *, sync=True, c_dtype=np.complex128, shots=None, batch_obs=False):
-        super().__init__(wires, c_dtype=c_dtype, shots=shots)
-        self._kokkos_state = _kokkos_dtype(self._state.dtype)(self._state)
-        self._sync = sync
-        if not LightningKokkos.kokkos_config:
-            LightningKokkos.kokkos_config = _kokkos_configuration()
-
-    def reset(self):
-        super().reset()
-        self._kokkos_state.resetKokkos()  # Sync reset
-
-    def syncH2D(self):
-        """Explicitly synchronize CPU data to Kokkos"""
-        self._kokkos_state.HostToDevice(self._state.ravel(order="C"))
-
-    def syncD2H(self, use_async=False):
-        """Explicitly synchronize Kokkos data to CPU"""
-        self._kokkos_state.DeviceToHost(self._state.ravel(order="C"))
-        self._pre_rotated_state = self._state
-
-    @classmethod
-    def capabilities(cls):
-        capabilities = super().capabilities().copy()
-        capabilities.update(
-            model="qubit",
-            supports_inverse_operations=True,
-            supports_analytic_computation=True,
-            supports_finite_shots=False,
-            returns_state=True,
-        )
-        capabilities.pop("passthru_devices", None)
-        return capabilities
-
-    @property
-    def stopping_condition(self):
-        """.BooleanFn: Returns the stopping condition for the device. The returned
-        function accepts a queuable object (including a PennyLane operation
-        and observable) and returns ``True`` if supported by the device."""
-
-        def accepts_obj(obj):
-            if obj.name == "QFT" and len(obj.wires) < 6:
-                return True
-            if obj.name == "GroverOperator" and len(obj.wires) < 13:
-                return True
-            return (not isinstance(obj, qml.tape.QuantumTape)) and getattr(
-                self, "supports_operation", lambda name: False
-            )(obj.name)
-
-        return qml.BooleanFn(accepts_obj)
-
-    def apply_cq(self, operations, **kwargs):
-        # Skip over identity operations instead of performing
-        # matrix multiplication with the identity.
-        skipped_ops = ["Identity"]
-
-        for o in operations:
-            if o.base_name in skipped_ops:
-                continue
-            name = o.name.split(".")[0]  # The split is because inverse gates have .inv appended
-            method = getattr(self._kokkos_state, name, None)
-
-            wires = self.wires.indices(o.wires)
-
-            if method is None:
-                # Inverse can be set to False since qml.matrix(o) is already in inverted form
-                try:
-                    mat = qml.matrix(o)
-                except AttributeError:  # pragma: no cover
-                    # To support older versions of PL
-                    mat = o.matrix
-
-                if len(mat) == 0:
-                    raise Exception("Unsupported operation")
-                self._kokkos_state.apply(
-                    name,
-                    wires,
-                    False,
-                    [],
-                    mat.ravel(order="C"),  # inv = False: Matrix already in correct form;
-                )  # Parameters can be ignored for explicit matrices; F-order for cuQuantum
-
-            else:
-                inv = o.inverse
-                param = o.parameters
-                method(wires, inv, param)
-
-    def apply(self, operations, **kwargs):
-        # State preparation is currently done in Python
-        if operations:  # make sure operations[0] exists
-            if isinstance(operations[0], QubitStateVector):
-                self._apply_state_vector(operations[0].parameters[0].copy(), operations[0].wires)
-                del operations[0]
-                self.syncH2D()
-            elif isinstance(operations[0], BasisState):
-                self._apply_basis_state(operations[0].parameters[0], operations[0].wires)
-                del operations[0]
-                self.syncH2D()
-
-        for operation in operations:
-            if isinstance(operation, (QubitStateVector, BasisState)):
-                raise DeviceError(
-                    "Operation {} cannot be used after other Operations have already been "
-                    "applied on a {} device.".format(operation.name, self.short_name)
-                )
-
-        self.apply_cq(operations)
-
-        if self._sync:
-            self.syncD2H()
-
-    def generate_samples(self):
-        """Generate samples
->>>>>>> fb5f91e5
-
         Args:
             wires (int): the number of wires to initialize the device with
             sync (bool): immediately sync with host-sv after applying operations
@@ -332,6 +178,9 @@
 
             self._kokkos_state = _kokkos_dtype(c_dtype)(self.num_wires)
             self._sync = sync
+
+            if not LightningKokkos.kokkos_config:
+                LightningKokkos.kokkos_config = _kokkos_configuration()
 
         def reset(self):
             super().reset()
