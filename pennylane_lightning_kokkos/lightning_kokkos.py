--- conflicted
+++ resolved
@@ -66,12 +66,8 @@
         c_dtype: Datatypes for statevector representation. Must be one of ``np.complex64`` or ``np.complex128``.
     """
 
-<<<<<<< HEAD
-    name = "PennyLane plugin for Kokkos-backed Lightning device using NVIDIA cuQuantum SDK"
+    name = "PennyLane plugin for Kokkos-backed Lightning device"
     package_built_info = "The current lightning.kokkos package was built by the user."
-=======
-    name = "PennyLane plugin for Kokkos-backed Lightning device"
->>>>>>> 69799fb0
     short_name = "lightning.kokkos"
     pennylane_requires = ">=0.22"
     version = __version__
