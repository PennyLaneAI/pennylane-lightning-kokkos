# Copyright 2018-2022 Xanadu Quantum Technologies Inc.

# Licensed under the Apache License, Version 2.0 (the "License");
# you may not use this file except in compliance with the License.
# You may obtain a copy of the License at

#     http://www.apache.org/licenses/LICENSE-2.0

# Unless required by applicable law or agreed to in writing, software
# distributed under the License is distributed on an "AS IS" BASIS,
# WITHOUT WARRANTIES OR CONDITIONS OF ANY KIND, either express or implied.
# See the License for the specific language governing permissions and
# limitations under the License.
r"""
This module contains the :class:`~.LightningKokkos` class, a PennyLane simulator device that
interfaces with Kokkos-enabled calculations to run efficiently on different kinds of shared memory
hardware systems, such as AMD and Nvidia GPUs, or many-core CPUs. 
"""
from warnings import warn
from itertools import product

import re
import numpy as np
from pennylane import (
    math,
    QubitDevice,
    BasisState,
    QubitStateVector,
    DeviceError,
    Projector,
    Hamiltonian,
    SparseHamiltonian,
    Hermitian,
    Rot,
    QuantumFunctionError,
    QubitStateVector,
)
from pennylane_lightning import LightningQubit
from pennylane.operation import Tensor, Operation
from pennylane.ops.op_math import Adjoint
from pennylane.measurements import Expectation
from pennylane.wires import Wires

# tolerance for numerical errors
tolerance = 1e-10

import pennylane as qml
from ._version import __version__

try:
    from .lightning_kokkos_qubit_ops import (
        InitArguments,
        LightningKokkos_C128,
        LightningKokkos_C64,
        AdjointJacobianKokkos_C128,
        AdjointJacobianKokkos_C64,
        kokkos_config_info,
    )

    from ._serialize import _serialize_obs, _serialize_ops

    CPP_BINARY_AVAILABLE = True
except (ModuleNotFoundError, ImportError, ValueError, PLException) as e:
    warn(str(e), UserWarning)
    CPP_BINARY_AVAILABLE = False


def _kokkos_dtype(dtype):
    if dtype not in [np.complex128, np.complex64]:
        raise ValueError(f"Data type is not supported for state-vector computation: {dtype}")
    return LightningKokkos_C128 if dtype == np.complex128 else LightningKokkos_C64


def _kokkos_configuration():
    config_info = kokkos_config_info()
    for key in config_info.keys():
        if "Runtime Configuration" in key:
            for sub_key, value in config_info[key].items():
                config_info[key][sub_key] = re.sub("\x00", ":", value)
    return config_info


allowed_operations = {
    "Identity",
    "BasisState",
    "QubitStateVector",
    "QubitUnitary",
    "ControlledQubitUnitary",
    "MultiControlledX",
    "DiagonalQubitUnitary",
    "PauliX",
    "PauliY",
    "PauliZ",
    "MultiRZ",
    "Hadamard",
    "S",
    "Adjoint(S)",
    "T",
    "Adjoint(T)",
    "SX",
    "Adjoint(SX)",
    "CNOT",
    "SWAP",
    "ISWAP",
    "PSWAP",
    "Adjoint(ISWAP)",
    "SISWAP",
    "Adjoint(SISWAP)",
    "SQISW",
    "CSWAP",
    "Toffoli",
    "CY",
    "CZ",
    "PhaseShift",
    "ControlledPhaseShift",
    "CPhase",
    "RX",
    "RY",
    "RZ",
    "Rot",
    "CRX",
    "CRY",
    "CRZ",
    "CRot",
    "IsingXX",
    "IsingYY",
    "IsingZZ",
    "IsingXY",
    "SingleExcitation",
    "SingleExcitationPlus",
    "SingleExcitationMinus",
    "DoubleExcitation",
    "DoubleExcitationPlus",
    "DoubleExcitationMinus",
    "QubitCarry",
    "QubitSum",
    "OrbitalRotation",
    "QFT",
    "ECR",
}


if CPP_BINARY_AVAILABLE:

    class LightningKokkos(QubitDevice):
        """PennyLane-Lightning-Kokkos device.
        Args:
            wires (int): the number of wires to initialize the device with
            sync (bool): immediately sync with host-sv after applying operations
            c_dtype: Datatypes for statevector representation. Must be one of ``np.complex64`` or ``np.complex128``.
            kokkos_args (InitArguments): binding for Kokkos::InitArguments (threading parameters).
        """

        name = "PennyLane plugin for Kokkos-backed Lightning device"
        short_name = "lightning.kokkos"
        pennylane_requires = ">=0.26"
        version = __version__
        author = "Xanadu Inc."
        _CPP_BINARY_AVAILABLE = True
        kokkos_config = {}

        operations = allowed_operations
        observables = {
            "PauliX",
            "PauliY",
            "PauliZ",
            "Hadamard",
            "SparseHamiltonian",
            "Hamiltonian",
            "Identity",
        }

        def __init__(
            self,
            wires,
            *,
            sync=True,
            c_dtype=np.complex128,
            shots=None,
            batch_obs=False,
            kokkos_args=None,
        ):
            if c_dtype is np.complex64:
                r_dtype = np.float32
                self.use_csingle = True
            elif c_dtype is np.complex128:
                r_dtype = np.float64
                self.use_csingle = False
            else:
                raise TypeError(f"Unsupported complex Type: {c_dtype}")
            super().__init__(wires, shots=shots, r_dtype=r_dtype, c_dtype=c_dtype)
            if kokkos_args is None:
                self._kokkos_state = _kokkos_dtype(c_dtype)(self.num_wires)
            elif isinstance(kokkos_args, InitArguments):
                self._kokkos_state = _kokkos_dtype(c_dtype)(self.num_wires, kokkos_args)
            else:
                raise TypeError("Argument kokkos_args must be of type InitArguments.")
            self._sync = sync

            if not LightningKokkos.kokkos_config:
                LightningKokkos.kokkos_config = _kokkos_configuration()

        def reset(self):
            super().reset()
            # init the state vector to |00..0>
            self._kokkos_state.resetKokkos()  # Sync reset

        def syncH2D(self, state_vector):
            """Copy the state vector data on host provided by the user to the state vector on the device
            Args:
                state_vector(array[complex]): the state vector array on host.
            **Example**
            >>> dev = qml.device('lightning.kokkos', wires=3)
            >>> obs = qml.Identity(0) @ qml.PauliX(1) @ qml.PauliY(2)
            >>> obs1 = qml.Identity(1)
            >>> H = qml.Hamiltonian([1.0, 1.0], [obs1, obs])
            >>> state_vector = np.array([0.0 + 0.0j, 0.0 + 0.1j, 0.1 + 0.1j, 0.1 + 0.2j,
                0.2 + 0.2j, 0.3 + 0.3j, 0.3 + 0.4j, 0.4 + 0.5j,], dtype=np.complex64,)
            >>> dev.syncH2D(state_vector)
            >>> res = dev.expval(H)
            >>> print(res)
            1.0
            """
            self._kokkos_state.HostToDevice(state_vector.ravel(order="C"))

        def syncD2H(self, state_vector):
            """Copy the state vector data on device to a state vector on the host provided by the user
            Args:
                state_vector(array[complex]): the state vector array on host
            **Example**
            >>> dev = qml.device('lightning.kokkos', wires=1)
            >>> dev.apply([qml.PauliX(wires=[0])])
            >>> state_vector = np.zeros(2**dev.num_wires).astype(dev.C_DTYPE)
            >>> dev.syncD2H(state_vector)
            >>> print(state_vector)
            [0.+0.j 1.+0.j]
            """
            self._kokkos_state.DeviceToHost(state_vector.ravel(order="C"))

        @classmethod
        def capabilities(cls):
            capabilities = super().capabilities().copy()
            capabilities.update(
                model="qubit",
                supports_inverse_operations=True,
                supports_analytic_computation=True,
                supports_finite_shots=False,
                supports_broadcasting=False,
                returns_state=True,
            )
            capabilities.pop("passthru_devices", None)
            return capabilities

        @property
        def stopping_condition(self):
            """.BooleanFn: Returns the stopping condition for the device. The returned
            function accepts a queuable object (including a PennyLane operation
            and observable) and returns ``True`` if supported by the device."""

            def accepts_obj(obj):
                if obj.name == "QFT" and len(obj.wires) < 6:
                    return True
                if obj.name == "GroverOperator" and len(obj.wires) < 13:
                    return True
                return (not isinstance(obj, qml.tape.QuantumTape)) and getattr(
                    self, "supports_operation", lambda name: False
                )(obj.name)

            return qml.BooleanFn(accepts_obj)

        @property
        def state(self):
            """Copy the state vector data from the device to the host. A state vector Numpy array is explicitly allocated on the host to store and return the data.
            **Example**
            >>> dev = qml.device('lightning.kokkos', wires=1)
            >>> dev.apply([qml.PauliX(wires=[0])])
            >>> print(dev.state)
            [0.+0.j 1.+0.j]
            """
            state = np.zeros(2**self.num_wires, dtype=self.C_DTYPE)
            state = self._asarray(state, dtype=self.C_DTYPE)
            self.syncD2H(state)
            return state

        def _create_basis_state_kokkos(self, index):
            """Return a computational basis state over all wires.
            Args:
                index (int): integer representing the computational basis state
            Returns:
                array[complex]: complex array of shape ``[2]*self.num_wires``
                representing the statevector of the basis state
            Note: This function does not support broadcasted inputs yet.
            """
            self._kokkos_state.setBasisState(index)

        def _apply_state_vector_kokkos(self, state, device_wires):
            """Initialize the internal state vector in a specified state.
            Args:
                state (array[complex]): normalized input state of length ``2**len(wires)``
                device_wires (Wires): wires that get initialized in the state
            """

            # translate to wire labels used by device
            device_wires = self.map_wires(device_wires)
            dim = 2 ** len(device_wires)

            state = self._asarray(state, dtype=self.C_DTYPE)
            output_shape = [2] * self.num_wires

            if not qml.math.is_abstract(state):
                norm = qml.math.linalg.norm(state, axis=-1, ord=2)
                if not qml.math.allclose(norm, 1.0, atol=tolerance):
                    raise ValueError("Sum of amplitudes-squared does not equal one.")

            if len(device_wires) == self.num_wires and Wires(sorted(device_wires)) == device_wires:
                # Initialize the entire device state with the input state
                self.syncH2D(self._reshape(state, output_shape))
                return

            # generate basis states on subset of qubits via the cartesian product
            basis_states = np.array(list(product([0, 1], repeat=len(device_wires))))

            # get basis states to alter on full set of qubits
            unravelled_indices = np.zeros((2 ** len(device_wires), self.num_wires), dtype=int)
            unravelled_indices[:, device_wires] = basis_states

            # get indices for which the state is changed to input state vector elements
            ravelled_indices = np.ravel_multi_index(unravelled_indices.T, [2] * self.num_wires)

            self._kokkos_state.setStateVector(ravelled_indices, state)  # this operation on device

        def _apply_basis_state_kokkos(self, state, wires):
            """Initialize the state vector in a specified computational basis state.
            Args:
                state (array[int]): computational basis state of shape ``(wires,)``
                    consisting of 0s and 1s.
                wires (Wires): wires that the provided computational state should be initialized on
            Note: This function does not support broadcasted inputs yet.
            """
            # translate to wire labels used by device
            device_wires = self.map_wires(wires)

            # length of basis state parameter
            n_basis_state = len(state)

            if not set(state.tolist()).issubset({0, 1}):
                raise ValueError("BasisState parameter must consist of 0 or 1 integers.")

            if n_basis_state != len(device_wires):
                raise ValueError("BasisState parameter and wires must be of equal length.")

            # get computational basis state number
            basis_states = 2 ** (self.num_wires - 1 - np.array(device_wires))
            basis_states = qml.math.convert_like(basis_states, state)
            num = int(qml.math.dot(state, basis_states))

            self._create_basis_state_kokkos(num)

        # To be able to validate the adjoint method [_validate_adjoint_method(device)],
        #  the qnode requires the definition of:
        # ["_apply_operation", "_apply_unitary", "adjoint_jacobian"]
        def _apply_operation():
            pass

        def _apply_unitary():
            pass

        def apply_kokkos(self, operations, **kwargs):
            # Skip over identity operations instead of performing
            # matrix multiplication with the identity.
            skipped_ops = ["Identity"]
            invert_param = False

            for o in operations:
                if o.base_name in skipped_ops:
                    continue
                name = o.name
                if isinstance(o, Adjoint):
                    name = o.base.name
                    invert_param = True
                method = getattr(self._kokkos_state, name, None)

                wires = self.wires.indices(o.wires)

                if method is None:
                    # Inverse can be set to False since qml.matrix(o) is already in inverted form
                    try:
                        mat = qml.matrix(o)
                    except AttributeError:  # pragma: no cover
                        # To support older versions of PL
                        mat = o.matrix

                    if len(mat) == 0:
                        raise Exception("Unsupported operation")
                    self._kokkos_state.apply(
                        name,
                        wires,
                        False,
                        [],
                        mat.ravel(order="C"),  # inv = False: Matrix already in correct form;
                    )  # Parameters can be ignored for explicit matrices; F-order for cuQuantum

                else:
                    param = o.parameters
                    method(wires, invert_param, param)

        def apply(self, operations, **kwargs):
            # State preparation is currently done in Python
            if operations:  # make sure operations[0] exists
                if isinstance(operations[0], QubitStateVector):
                    self._apply_state_vector_kokkos(
                        operations[0].parameters[0].copy(), operations[0].wires
                    )
                    del operations[0]
                elif isinstance(operations[0], BasisState):
                    self._apply_basis_state_kokkos(operations[0].parameters[0], operations[0].wires)
                    del operations[0]

            for operation in operations:
                if isinstance(operation, (QubitStateVector, BasisState)):
                    raise DeviceError(
                        "Operation {} cannot be used after other Operations have already been "
                        "applied on a {} device.".format(operation.name, self.short_name)
                    )

            self.apply_kokkos(operations)

        def generate_samples(self):
            """Generate samples

            Returns:
                array[int]: array of samples in binary representation with shape ``(dev.shots, dev.num_wires)``
            """
            return self._kokkos_state.GenerateSamples(len(self.wires), self.shots).astype(int)

        def var(self, observable, shot_range=None, bin_size=None):
            if self.shots is not None:
                # estimate the var
                # Lightning doesn't support sampling yet
                samples = self.sample(observable, shot_range=shot_range, bin_size=bin_size)
                return np.squeeze(np.var(samples, axis=0))

            adjoint_matrix = math.T(math.conj(qml.matrix(observable)))
            sqr_matrix = np.matmul(adjoint_matrix, qml.matrix(observable))

            mean = self._kokkos_state.ExpectationValue(
                [i + "_var" for i in observable.name],
                self.wires.indices(observable.wires),
                observable.parameters,
                qml.matrix(observable).ravel(order="C"),
            )

            squared_mean = self._kokkos_state.ExpectationValue(
                [i + "_sqr" for i in observable.name],
                self.wires.indices(observable.wires),
                observable.parameters,
                sqr_matrix.ravel(order="C"),
            )

            return squared_mean - (mean**2)

        def probability(self, wires=None, shot_range=None, bin_size=None):
            """Return the probability of each computational basis state.

            Devices that require a finite number of shots always return the
            estimated probability.

            Args:
                wires (Iterable[Number, str], Number, str, Wires): wires to return
                    marginal probabilities for. Wires not provided are traced out of the system.
                shot_range (tuple[int]): 2-tuple of integers specifying the range of samples
                    to use. If not specified, all samples are used.
                bin_size (int): Divides the shot range into bins of size ``bin_size``, and
                    returns the measurement statistic separately over each bin. If not
                    provided, the entire shot range is treated as a single bin.

            Returns:
                array[float]: list of the probabilities
            """
            if self.shots is not None:
                return self.estimate_probability(
                    wires=wires, shot_range=shot_range, bin_size=bin_size
                )

            wires = wires or self.wires
            wires = Wires(wires)

            # translate to wire labels used by device
            device_wires = self.map_wires(wires)

<<<<<<< HEAD
            return self._kokkos_state.probs(device_wires)
=======
    def sample(self, observable, shot_range=None, bin_size=None, counts=False):
        if observable.name != "PauliZ":
            self.apply_kokkos(observable.diagonalizing_gates())
            self._samples = self.generate_samples()
        return super().sample(observable, shot_range=shot_range, bin_size=bin_size, counts=counts)

    def expval(self, observable, shot_range=None, bin_size=None):
        if observable.name in [
            "Projector",
        ]:
            self.syncD2H()
            return super().expval(observable, shot_range=shot_range, bin_size=bin_size)
>>>>>>> 41960126

        def expval(self, observable, shot_range=None, bin_size=None):
            if observable.name in [
                "Projector",
            ]:
                return super().expval(observable, shot_range=shot_range, bin_size=bin_size)

            if observable.name in ["SparseHamiltonian"]:
                CSR_SparseHamiltonian = observable.sparse_matrix().tocsr()
                return self._kokkos_state.ExpectationValue(
                    CSR_SparseHamiltonian.data,
                    CSR_SparseHamiltonian.indices,
                    CSR_SparseHamiltonian.indptr,
                )

            if observable.name in ["Hamiltonian"]:
                if len(observable.wires) < 13:
                    device_wires = self.map_wires(observable.wires)
                    return self._kokkos_state.ExpectationValue(
                        device_wires, qml.matrix(observable).ravel(order="C")
                    )
                else:
                    Hmat = qml.utils.sparse_hamiltonian(observable, wires=self.wires)
                    CSR_SparseHamiltonian = observable.sparse_matrix().tocsr()
                    return self._kokkos_state.ExpectationValue(
                        CSR_SparseHamiltonian.data,
                        CSR_SparseHamiltonian.indices,
                        CSR_SparseHamiltonian.indptr,
                    )

            if self.shots is not None:
                # estimate the expectation value
                samples = self.sample(observable, shot_range=shot_range, bin_size=bin_size)
                return np.squeeze(np.mean(samples, axis=0))

            par = (
                observable.parameters
                if (
                    len(observable.parameters) > 0
                    and isinstance(observable.parameters[0], np.floating)
                )
                else []
            )

            if isinstance(observable.name, list):
                terms = observable.obs
                terms.sort(key=lambda x: self.wires.indices(x.wires))

            return self._kokkos_state.ExpectationValue(
                observable.name,
                self.wires.indices(observable.wires),
                par,  # observables should not pass parameters, use matrix instead
                qml.matrix(observable).ravel(order="C"),
            )

        def adjoint_diff_support_check(self, tape):
            """Check Lightning adjoint differentiation method support for a tape.

            Raise ``QuantumFunctionError`` if ``tape`` contains not supported measurements,
            observables, or operations by the Lightning adjoint differentiation method.

            Args:
                tape (.QuantumTape): quantum tape to differentiate
            """
            unsupported = [Projector, Hamiltonian, SparseHamiltonian, Hermitian]
            for m in tape.measurements:
                if m.return_type is not Expectation:
                    raise QuantumFunctionError(
                        "Adjoint differentiation method does not support"
                        f" measurement {m.return_type.value}"
                    )
                if not isinstance(m.obs, Tensor):
                    if any([isinstance(m.obs, k) for k in unsupported]):
                        raise QuantumFunctionError(
                            f"Adjoint differentiation method does not support the {m.obs.name} observable"
                        )
                else:
                    if any([isinstance(o, Projector) for o in m.obs.non_identity_obs]):
                        raise QuantumFunctionError(
                            "Adjoint differentiation method does not support the Projector observable"
                        )
                    if any([isinstance(o, Hamiltonian) for o in m.obs.non_identity_obs]):
                        raise QuantumFunctionError(
                            "Adjoint differentiation method does not currently support the Hamiltonian observable"
                        )
                    if any([isinstance(o, SparseHamiltonian) for o in m.obs.non_identity_obs]):
                        raise QuantumFunctionError(
                            "Adjoint differentiation method does not currently support the SparseHamiltonian observable"
                        )
                    if any([isinstance(o, Hermitian) for o in m.obs.non_identity_obs]):
                        raise QuantumFunctionError(
                            "Lightning adjoint differentiation method does not currently support the Hermitian observable"
                        )

            for op in tape.operations:
                if op.num_params > 1 and not isinstance(op, Rot):
                    raise QuantumFunctionError(
                        f"The {op.name} operation is not supported using "
                        'the "adjoint" differentiation method'
                    )

        def adjoint_jacobian(self, tape, starting_state=None, use_device_state=False, **kwargs):
            if self.shots is not None:
                warn(
                    "Requested adjoint differentiation to be computed with finite shots."
                    " The derivative is always exact when using the adjoint differentiation method.",
                    UserWarning,
                )

            if len(tape.trainable_params) == 0:
                return np.array(0)

            # Check adjoint diff support
            self.adjoint_diff_support_check(tape)

            # Initialization of state
            if starting_state is not None:
                ket = np.ravel(starting_state, order="C")
            else:
                if not use_device_state:
                    self.reset()
                    self.execute(tape)

            if self.use_csingle:
                adj = AdjointJacobianKokkos_C64()
                ket = ket.astype(np.complex64)
            else:
                adj = AdjointJacobianKokkos_C128()

            obs_serialized = _serialize_obs(tape, self.wire_map, use_csingle=self.use_csingle)
            ops_serialized, use_sp = _serialize_ops(
                tape, self.wire_map, use_csingle=self.use_csingle
            )

            ops_serialized = adj.create_ops_list(*ops_serialized)

            trainable_params = sorted(tape.trainable_params)

            tp_shift = []
            record_tp_rows = []
            all_params = 0

            for op_idx, tp in enumerate(trainable_params):
                op, _ = tape.get_operation(
                    op_idx
                )  # get op_idx-th operator among differentiable operators

                if isinstance(op, Operation) and not isinstance(op, (BasisState, QubitStateVector)):
                    # We now just ignore non-op or state preps
                    tp_shift.append(tp)
                    record_tp_rows.append(all_params)
                all_params += 1

            if use_sp:
                # When the first element of the tape is state preparation. Still, I am not sure
                # whether there must be only one state preparation...
                tp_shift = [i - 1 for i in tp_shift]

            jac = adj.adjoint_jacobian(self._kokkos_state, obs_serialized, ops_serialized, tp_shift)
            jac = np.array(jac)  # only for parameters differentiable with the adjoint method
            jac = jac.reshape(-1, len(tp_shift))
            jac_r = np.zeros((jac.shape[0], all_params))
            jac_r[:, record_tp_rows] = jac
            return jac_r

else:  # CPP_BINARY_AVAILABLE:

    class LightningKokkos(LightningQubit):
        name = "PennyLane plugin for Kokkos-backed Lightning device"
        short_name = "lightning.kokkos"
        pennylane_requires = ">=0.22"
        version = __version__
        author = "Xanadu Inc."
        _CPP_BINARY_AVAILABLE = False

        def __init__(self, wires, *, c_dtype=np.complex128, **kwargs):
            w_msg = """
            !!!#####################################################################################
            !!!
            !!! WARNING: INSUFFICIENT SUPPORT DETECTED FOR KOKKOS DEVICE WITH `lightning.kokkos`
            !!!          DEFAULTING TO CPU DEVICE `lightning.qubit`
            !!!
            !!!#####################################################################################
            """
            warn(
                w_msg,
                RuntimeWarning,
            )
            super().__init__(wires, c_dtype=c_dtype, **kwargs)<|MERGE_RESOLUTION|>--- conflicted
+++ resolved
@@ -488,22 +488,13 @@
             # translate to wire labels used by device
             device_wires = self.map_wires(wires)
 
-<<<<<<< HEAD
             return self._kokkos_state.probs(device_wires)
-=======
-    def sample(self, observable, shot_range=None, bin_size=None, counts=False):
-        if observable.name != "PauliZ":
-            self.apply_kokkos(observable.diagonalizing_gates())
-            self._samples = self.generate_samples()
-        return super().sample(observable, shot_range=shot_range, bin_size=bin_size, counts=counts)
-
-    def expval(self, observable, shot_range=None, bin_size=None):
-        if observable.name in [
-            "Projector",
-        ]:
-            self.syncD2H()
-            return super().expval(observable, shot_range=shot_range, bin_size=bin_size)
->>>>>>> 41960126
+        
+        def sample(self, observable, shot_range=None, bin_size=None, counts=False):
+            if observable.name != "PauliZ":
+                self.apply_kokkos(observable.diagonalizing_gates())
+                self._samples = self.generate_samples()
+            return super().sample(observable, shot_range=shot_range, bin_size=bin_size, counts=counts)
 
         def expval(self, observable, shot_range=None, bin_size=None):
             if observable.name in [
