--- conflicted
+++ resolved
@@ -18,11 +18,8 @@
 """
 from typing import List
 from warnings import warn
-<<<<<<< HEAD
 from itertools import product
 
-=======
->>>>>>> 41960126
 import re
 import numpy as np
 from pennylane import (
@@ -41,13 +38,9 @@
 )
 from pennylane_lightning import LightningQubit
 from pennylane.operation import Tensor, Operation
-<<<<<<< HEAD
 from pennylane.measurements import Expectation, MeasurementProcess, State
 from pennylane.ops.op_math import Adjoint
-=======
-from pennylane.ops.op_math import Adjoint
-from pennylane.measurements import Expectation
->>>>>>> 41960126
+
 from pennylane.wires import Wires
 
 # tolerance for numerical errors
@@ -56,7 +49,6 @@
 import pennylane as qml
 from ._version import __version__
 
-<<<<<<< HEAD
 try:
     from .lightning_kokkos_qubit_ops import (
         InitArguments,
@@ -81,17 +73,7 @@
 except (ModuleNotFoundError, ImportError, ValueError, PLException) as e:
     warn(str(e), UserWarning)
     CPP_BINARY_AVAILABLE = False
-=======
-# try:
-from .lightning_kokkos_qubit_ops import InitArguments
-from .lightning_kokkos_qubit_ops import LightningKokkos_C128
-from .lightning_kokkos_qubit_ops import LightningKokkos_C64
-from .lightning_kokkos_qubit_ops import AdjointJacobianKokkos_C128
-from .lightning_kokkos_qubit_ops import AdjointJacobianKokkos_C64
-from .lightning_kokkos_qubit_ops import kokkos_config_info
-
-from ._serialize import _serialize_obs, _serialize_ops
->>>>>>> 41960126
+
 
 
 def _kokkos_dtype(dtype):
@@ -109,7 +91,6 @@
     return config_info
 
 
-<<<<<<< HEAD
 allowed_operations = {
     "Identity",
     "BasisState",
@@ -180,135 +161,6 @@
             c_dtype: Datatypes for statevector representation. Must be one of ``np.complex64`` or ``np.complex128``.
             kokkos_args (InitArguments): binding for Kokkos::InitArguments (threading parameters).
         """
-=======
-class LightningKokkos(LightningQubit):
-    """PennyLane-Lightning-Kokkos device.
-
-    Args:
-        wires (int): the number of wires to initialize the device with
-        sync (bool): immediately sync with host-sv after applying operations
-        c_dtype: Datatypes for statevector representation. Must be one of ``np.complex64`` or ``np.complex128``.
-        kokkos_args (InitArguments): binding for Kokkos::InitArguments (threading parameters).
-    """
-
-    name = "PennyLane plugin for Kokkos-backed Lightning device"
-    short_name = "lightning.kokkos"
-    pennylane_requires = ">=0.22"
-    version = __version__
-    author = "Xanadu Inc."
-    _CPP_BINARY_AVAILABLE = True
-    kokkos_config = {}
-
-    observables = {
-        "PauliX",
-        "PauliY",
-        "PauliZ",
-        "Hadamard",
-        "SparseHamiltonian",
-        "Hamiltonian",
-        "Identity",
-    }
-
-    def __init__(
-        self,
-        wires,
-        *,
-        sync=True,
-        c_dtype=np.complex128,
-        shots=None,
-        batch_obs=False,
-        kokkos_args=None,
-    ):
-        super().__init__(wires, c_dtype=c_dtype, shots=shots)
-        if kokkos_args is None:
-            self._kokkos_state = _kokkos_dtype(self._state.dtype)(self._state)
-        elif isinstance(kokkos_args, InitArguments):
-            self._kokkos_state = _kokkos_dtype(self._state.dtype)(self._state, kokkos_args)
-        else:
-            raise TypeError("Argument kokkos_args must be of type InitArguments.")
-        self._sync = sync
-        if not LightningKokkos.kokkos_config:
-            LightningKokkos.kokkos_config = _kokkos_configuration()
-
-    def reset(self):
-        super().reset()
-        self._kokkos_state.resetKokkos()  # Sync reset
-
-    def syncH2D(self):
-        """Explicitly synchronize CPU data to Kokkos"""
-        self._kokkos_state.HostToDevice(self._state.ravel(order="C"))
-
-    def syncD2H(self, use_async=False):
-        """Explicitly synchronize Kokkos data to CPU"""
-        self._kokkos_state.DeviceToHost(self._state.ravel(order="C"))
-        self._pre_rotated_state = self._state
-
-    @classmethod
-    def capabilities(cls):
-        capabilities = super().capabilities().copy()
-        capabilities.update(
-            model="qubit",
-            supports_inverse_operations=True,
-            supports_analytic_computation=True,
-            supports_finite_shots=False,
-            returns_state=True,
-        )
-        capabilities.pop("passthru_devices", None)
-        return capabilities
-
-    @property
-    def stopping_condition(self):
-        """.BooleanFn: Returns the stopping condition for the device. The returned
-        function accepts a queuable object (including a PennyLane operation
-        and observable) and returns ``True`` if supported by the device."""
-
-        def accepts_obj(obj):
-            if obj.name == "QFT" and len(obj.wires) < 6:
-                return True
-            if obj.name == "GroverOperator" and len(obj.wires) < 13:
-                return True
-            return (not isinstance(obj, qml.tape.QuantumTape)) and getattr(
-                self, "supports_operation", lambda name: False
-            )(obj.name)
-
-        return qml.BooleanFn(accepts_obj)
-
-    def apply_kokkos(self, operations, **kwargs):
-        # Skip over identity operations instead of performing
-        # matrix multiplication with the identity.
-        skipped_ops = ["Identity"]
-        invert_param = False
-
-        for o in operations:
-            if o.base_name in skipped_ops:
-                continue
-            name = o.name
-            if isinstance(o, Adjoint):
-                name = o.base.name
-                invert_param = True
-            method = getattr(self._kokkos_state, name, None)
-
-            wires = self.wires.indices(o.wires)
-
-            if method is None:
-                # Inverse can be set to False since qml.matrix(o) is already in inverted form
-                try:
-                    mat = qml.matrix(o)
-                except AttributeError:  # pragma: no cover
-                    # To support older versions of PL
-                    mat = o.matrix
-
-                if len(mat) == 0:
-                    raise Exception("Unsupported operation")
-                self._kokkos_state.apply(
-                    name,
-                    wires,
-                    False,
-                    [],
-                    mat.ravel(order="C"),  # inv = False: Matrix already in correct form;
-                )  # Parameters can be ignored for explicit matrices; F-order for cuQuantum
->>>>>>> 41960126
-
         name = "PennyLane plugin for Kokkos-backed Lightning device"
         short_name = "lightning.kokkos"
         pennylane_requires = ">=0.26"
@@ -345,7 +197,6 @@
                 r_dtype = np.float64
                 self.use_csingle = False
             else:
-<<<<<<< HEAD
                 raise TypeError(f"Unsupported complex Type: {c_dtype}")
             super().__init__(wires, shots=shots, r_dtype=r_dtype, c_dtype=c_dtype)
 
@@ -582,49 +433,6 @@
                         "Operation {} cannot be used after other Operations have already been "
                         "applied on a {} device.".format(operation.name, self.short_name)
                     )
-=======
-                param = o.parameters
-                method(wires, invert_param, param)
-
-    def apply(self, operations, **kwargs):
-        # State preparation is currently done in Python
-        if operations:  # make sure operations[0] exists
-            if isinstance(operations[0], QubitStateVector):
-                self._apply_state_vector(operations[0].parameters[0].copy(), operations[0].wires)
-                del operations[0]
-                self.syncH2D()
-            elif isinstance(operations[0], BasisState):
-                self._apply_basis_state(operations[0].parameters[0], operations[0].wires)
-                del operations[0]
-                self.syncH2D()
-
-        for operation in operations:
-            if isinstance(operation, (QubitStateVector, BasisState)):
-                raise DeviceError(
-                    "Operation {} cannot be used after other Operations have already been "
-                    "applied on a {} device.".format(operation.name, self.short_name)
-                )
-
-        self.apply_kokkos(operations)
-
-        if self._sync:
-            self.syncD2H()
-
-    def generate_samples(self):
-        """Generate samples
-
-        Returns:
-            array[int]: array of samples in binary representation with shape ``(dev.shots, dev.num_wires)``
-        """
-        return self._kokkos_state.GenerateSamples(len(self.wires), self.shots).astype(int)
-
-    def var(self, observable, shot_range=None, bin_size=None):
-        if self.shots is not None:
-            # estimate the var
-            # Lightning doesn't support sampling yet
-            samples = self.sample(observable, shot_range=shot_range, bin_size=bin_size)
-            return np.squeeze(np.var(samples, axis=0))
->>>>>>> 41960126
 
             self.apply_kokkos(operations)
 
@@ -691,22 +499,7 @@
             # translate to wire labels used by device
             device_wires = self.map_wires(wires)
 
-<<<<<<< HEAD
             return self._kokkos_state.probs(device_wires)
-=======
-    def sample(self, observable, shot_range=None, bin_size=None, counts=False):
-        if observable.name != "PauliZ":
-            self.apply_kokkos(observable.diagonalizing_gates())
-            self._samples = self.generate_samples()
-        return super().sample(observable, shot_range=shot_range, bin_size=bin_size, counts=counts)
-
-    def expval(self, observable, shot_range=None, bin_size=None):
-        if observable.name in [
-            "Projector",
-        ]:
-            self.syncD2H()
-            return super().expval(observable, shot_range=shot_range, bin_size=bin_size)
->>>>>>> 41960126
 
         def sample(self, observable, shot_range=None, bin_size=None, counts=False):
             if observable.name != "PauliZ":
