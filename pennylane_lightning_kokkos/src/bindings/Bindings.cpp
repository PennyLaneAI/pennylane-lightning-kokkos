--- conflicted
+++ resolved
@@ -437,7 +437,6 @@
                     obs_concat, wires, std::vector<ParamT>{}, conv_matrix);
             },
             "Calculate the expectation value of the given observable.")
-<<<<<<< HEAD
         .def(
             "ExpectationValue",
             [](StateVectorKokkos<PrecisionT> &sv,
@@ -475,7 +474,6 @@
                 return sv.getExpectationValue(conv_data, indices, index_ptr);
             },
             "Calculate the expectation value of the given observable.")
-=======
         .def("probs",
              [](StateVectorKokkos<PrecisionT> &sv,
                 const std::vector<size_t> &wires) {
@@ -492,7 +490,6 @@
                  }
                  return py::array_t<ParamT>(py::cast(sv.probs(wires)));
              })
->>>>>>> 279ba340
         .def("GenerateSamples",
              [](StateVectorKokkos<PrecisionT> &sv, size_t num_wires,
                 size_t num_shots) {
