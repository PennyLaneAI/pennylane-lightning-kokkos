--- conflicted
+++ resolved
@@ -437,7 +437,6 @@
                     obs_concat, wires, std::vector<ParamT>{}, conv_matrix);
             },
             "Calculate the expectation value of the given observable.")
-<<<<<<< HEAD
         .def("probs",
              [](StateVectorKokkos<PrecisionT> &sv,
                 const std::vector<size_t> &wires) {
@@ -454,7 +453,7 @@
                  }
                  return py::array_t<ParamT>(
                      py::cast(sv.probs(wires, sorted_or_not)));
-=======
+             })
         .def("GenerateSamples",
              [](StateVectorKokkos<PrecisionT> &sv, size_t num_wires,
                 size_t num_shots) {
@@ -473,7 +472,6 @@
                      shape,  /* shape of the matrix       */
                      strides /* strides for each axis     */
                      ));
->>>>>>> d5e6beaa
              })
         .def(
             "DeviceToHost",
@@ -683,7 +681,6 @@
 // Necessary to avoid mangled names when manually building module
 // due to CUDA & LTO incompatibility issues.
 extern "C" {
-
 /**
  * @brief Add C++ classes, methods and functions to Python module.
  */
