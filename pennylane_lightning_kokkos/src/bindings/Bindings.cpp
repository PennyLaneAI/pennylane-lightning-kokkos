--- conflicted
+++ resolved
@@ -842,7 +842,6 @@
     m.def("kokkos_start", []() { Kokkos::initialize(); });
     m.def("kokkos_end", []() { Kokkos::finalize(); });
     m.def("kokkos_config_info", &getConfig, "Kokkos configurations query.");
-<<<<<<< HEAD
     m.def(
         "print_configuration",
         []() {
@@ -961,22 +960,7 @@
         .def("set_tools_args", &Kokkos::InitializationSettings::set_tools_args,
              "Options to pass to the loaded tool as command-line arguments.")
         .def("__repr__", [](const Kokkos::InitializationSettings &args) {
-            using namespace Pennylane::Util;
-=======
-
-    py::class_<Kokkos::InitArguments>(m, "InitArguments")
-        .def(py::init<>())
-        .def(py::init<const int &>())
-        .def_readwrite("num_threads", &Kokkos::InitArguments::num_threads)
-        .def_readwrite("num_numa", &Kokkos::InitArguments::num_numa)
-        .def_readwrite("device_id", &Kokkos::InitArguments::device_id)
-        .def_readwrite("ndevices", &Kokkos::InitArguments::ndevices)
-        .def_readwrite("skip_device", &Kokkos::InitArguments::skip_device)
-        .def_readwrite("disable_warnings",
-                       &Kokkos::InitArguments::disable_warnings)
-        .def("__repr__", [](const Kokkos::InitArguments &args) {
             using namespace Pennylane::Lightning_Kokkos::Util;
->>>>>>> c52d3ff9
             std::ostringstream args_stream;
             args_stream << args;
             return args_stream.str();
