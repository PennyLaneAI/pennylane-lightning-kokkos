// Copyright 2018-2022 Xanadu Quantum Technologies Inc.

// Licensed under the Apache License, Version 2.0 (the "License");
// you may not use this file except in compliance with the License.
// You may obtain a copy of the License at

//     http://www.apache.org/licenses/LICENSE-2.0

// Unless required by applicable law or agreed to in writing, software
// distributed under the License is distributed on an "AS IS" BASIS,
// WITHOUT WARRANTIES OR CONDITIONS OF ANY KIND, either express or implied.
// See the License for the specific language governing permissions and
// limitations under the License.

#include <set>
#include <tuple>
#include <variant>
#include <vector>

#include "AdjointDiffKokkos.hpp"
#include "Error.hpp"         // LightningException
#include "GetConfigInfo.hpp" // Kokkos configuration info
#include "StateVectorKokkos.hpp"

#include "pybind11/complex.h"
#include "pybind11/numpy.h"
#include "pybind11/pybind11.h"
#include "pybind11/stl.h"

/// @cond DEV
namespace {
using namespace Pennylane;
using namespace Pennylane::Algorithms;
using std::complex;
using std::set;
using std::string;
using std::vector;

namespace py = pybind11;

/**
 * @brief Templated class to build all required precisions for Python module.
 *
 * @tparam PrecisionT Precision of the statevector data.
 * @tparam ParamT Precision of the parameter data.
 * @param m Pybind11 module.
 */
template <class PrecisionT, class ParamT>
void StateVectorKokkos_class_bindings(py::module &m) {

    using np_arr_r =
        py::array_t<ParamT, py::array::c_style | py::array::forcecast>;
    using np_arr_c = py::array_t<std::complex<ParamT>,
                                 py::array::c_style | py::array::forcecast>;

    // Enable module name to be based on size of complex datatype
    const std::string bitsize =
        std::to_string(sizeof(std::complex<PrecisionT>) * 8);
    std::string class_name = "LightningKokkos_C" + bitsize;

    py::class_<StateVectorKokkos<PrecisionT>>(m, class_name.c_str())
        .def(py::init([](std::size_t num_qubits) {
            return new StateVectorKokkos<PrecisionT>(num_qubits);
        }))
        .def(py::init([](const np_arr_c &arr) {
            py::buffer_info numpyArrayInfo = arr.request();
            auto *data_ptr =
                static_cast<Kokkos::complex<PrecisionT> *>(numpyArrayInfo.ptr);
            return new StateVectorKokkos<PrecisionT>(
                data_ptr, static_cast<std::size_t>(arr.size()));
        }))
        .def(py::init([](const np_arr_c &arr,
                         const Kokkos::InitArguments &kokkos_args) {
            py::buffer_info numpyArrayInfo = arr.request();
            auto *data_ptr =
                static_cast<Kokkos::complex<PrecisionT> *>(numpyArrayInfo.ptr);
            return new StateVectorKokkos<PrecisionT>(
                data_ptr, static_cast<std::size_t>(arr.size()), kokkos_args);
        }))
        .def(
            "Identity",
            []([[maybe_unused]] StateVectorKokkos<PrecisionT> &sv,
               [[maybe_unused]] const std::vector<std::size_t> &wires,
               [[maybe_unused]] bool adjoint,
               [[maybe_unused]] const std::vector<ParamT> &params) {},
            "Apply the Identity gate.")
        .def(
            "PauliX",
            [](StateVectorKokkos<PrecisionT> &sv,
               const std::vector<std::size_t> &wires, bool adjoint,
               [[maybe_unused]] const std::vector<ParamT> &params) {
                sv.applyPauliX(wires, adjoint);
            },
            "Apply the PauliX gate.")

        .def(
            "PauliY",
            [](StateVectorKokkos<PrecisionT> &sv,
               const std::vector<std::size_t> &wires, bool adjoint,
               [[maybe_unused]] const std::vector<ParamT> &params) {
                sv.applyPauliY(wires, adjoint);
            },
            "Apply the PauliY gate.")

        .def(
            "PauliZ",
            [](StateVectorKokkos<PrecisionT> &sv,
               const std::vector<std::size_t> &wires, bool adjoint,
               [[maybe_unused]] const std::vector<ParamT> &params) {
                sv.applyPauliZ(wires, adjoint);
            },
            "Apply the PauliZ gate.")

        .def(
            "Hadamard",
            [](StateVectorKokkos<PrecisionT> &sv,
               const std::vector<std::size_t> &wires, bool adjoint,
               [[maybe_unused]] const std::vector<ParamT> &params) {
                sv.applyHadamard(wires, adjoint);
            },
            "Apply the Hadamard gate.")

        .def(
            "S",
            [](StateVectorKokkos<PrecisionT> &sv,
               const std::vector<std::size_t> &wires, bool adjoint,
               [[maybe_unused]] const std::vector<ParamT> &params) {
                sv.applyS(wires, adjoint);
            },
            "Apply the S gate.")

        .def(
            "T",
            [](StateVectorKokkos<PrecisionT> &sv,
               const std::vector<std::size_t> &wires, bool adjoint,
               [[maybe_unused]] const std::vector<ParamT> &params) {
                sv.applyT(wires, adjoint);
            },
            "Apply the T gate.")

        .def(
            "CNOT",
            [](StateVectorKokkos<PrecisionT> &sv,
               const std::vector<std::size_t> &wires, bool adjoint,
               [[maybe_unused]] const std::vector<ParamT> &params) {
                sv.applyCNOT(wires, adjoint);
            },
            "Apply the CNOT gate.")

        .def(
            "SWAP",
            [](StateVectorKokkos<PrecisionT> &sv,
               const std::vector<std::size_t> &wires, bool adjoint,
               [[maybe_unused]] const std::vector<ParamT> &params) {
                sv.applySWAP(wires, adjoint);
            },
            "Apply the SWAP gate.")

        .def(
            "CSWAP",
            [](StateVectorKokkos<PrecisionT> &sv,
               const std::vector<std::size_t> &wires, bool adjoint,
               [[maybe_unused]] const std::vector<ParamT> &params) {
                sv.applyCSWAP(wires, adjoint);
            },
            "Apply the CSWAP gate.")

        .def(
            "Toffoli",
            [](StateVectorKokkos<PrecisionT> &sv,
               const std::vector<std::size_t> &wires, bool adjoint,
               [[maybe_unused]] const std::vector<ParamT> &params) {
                sv.applyToffoli(wires, adjoint);
            },
            "Apply the Toffoli gate.")

        .def(
            "CY",
            [](StateVectorKokkos<PrecisionT> &sv,
               const std::vector<std::size_t> &wires, bool adjoint,
               [[maybe_unused]] const std::vector<ParamT> &params) {
                sv.applyCY(wires, adjoint);
            },
            "Apply the CY gate.")

        .def(
            "CZ",
            [](StateVectorKokkos<PrecisionT> &sv,
               const std::vector<std::size_t> &wires, bool adjoint,
               [[maybe_unused]] const std::vector<ParamT> &params) {
                sv.applyCZ(wires, adjoint);
            },
            "Apply the CZ gate.")

        .def(
            "PhaseShift",
            [](StateVectorKokkos<PrecisionT> &sv,
               const std::vector<std::size_t> &wires, bool adjoint,
               const std::vector<ParamT> &params) {
                sv.applyPhaseShift(wires, adjoint, params);
            },
            "Apply the PhaseShift gate.")

        .def("apply",
             py::overload_cast<
                 const vector<string> &, const vector<vector<std::size_t>> &,
                 const vector<bool> &, const vector<vector<PrecisionT>> &>(
                 &StateVectorKokkos<PrecisionT>::applyOperation))

        .def("apply", py::overload_cast<const vector<string> &,
                                        const vector<vector<std::size_t>> &,
                                        const vector<bool> &>(
                          &StateVectorKokkos<PrecisionT>::applyOperation))
        .def(
            "apply",
            [](StateVectorKokkos<PrecisionT> &sv, const std::string &str,
               const vector<size_t> &wires, bool inv,
               [[maybe_unused]] const std::vector<std::vector<ParamT>> &params,
               [[maybe_unused]] const np_arr_c &gate_matrix) {
                const auto m_buffer = gate_matrix.request();
                std::vector<Kokkos::complex<ParamT>> conv_matrix;
                if (m_buffer.size) {
                    const auto m_ptr =
                        static_cast<const Kokkos::complex<ParamT> *>(
                            m_buffer.ptr);
                    conv_matrix = std::vector<Kokkos::complex<ParamT>>{
                        m_ptr, m_ptr + m_buffer.size};
                }
                sv.applyOperation_std(str, wires, inv, std::vector<ParamT>{},
                                      conv_matrix);
            },
            "Apply operation via the gate matrix")
        .def("applyGenerator",
             py::overload_cast<const std::string &, const std::vector<size_t> &,
                               bool, const vector<PrecisionT> &>(
                 &StateVectorKokkos<PrecisionT>::applyGenerator))
        .def(
            "ControlledPhaseShift",
            [](StateVectorKokkos<PrecisionT> &sv,
               const std::vector<std::size_t> &wires, bool adjoint,
               const std::vector<ParamT> &params) {
                sv.applyControlledPhaseShift(wires, adjoint, params);
            },
            "Apply the ControlledPhaseShift gate.")

        .def(
            "RX",
            [](StateVectorKokkos<PrecisionT> &sv,
               const std::vector<std::size_t> &wires, bool adjoint,
               const std::vector<ParamT> &params) {
                sv.applyRX(wires, adjoint, params);
            },
            "Apply the RX gate.")

        .def(
            "RY",
            [](StateVectorKokkos<PrecisionT> &sv,
               const std::vector<std::size_t> &wires, bool adjoint,
               const std::vector<ParamT> &params) {
                sv.applyRY(wires, adjoint, params);
            },
            "Apply the RY gate.")

        .def(
            "RZ",
            [](StateVectorKokkos<PrecisionT> &sv,
               const std::vector<std::size_t> &wires, bool adjoint,
               const std::vector<ParamT> &params) {
                sv.applyRZ(wires, adjoint, params);
            },
            "Apply the RZ gate.")

        .def(
            "Rot",
            [](StateVectorKokkos<PrecisionT> &sv,
               const std::vector<std::size_t> &wires, bool adjoint,
               const std::vector<ParamT> &params) {
                sv.applyRot(wires, adjoint, params);
            },
            "Apply the Rot gate.")

        .def(
            "CRX",
            [](StateVectorKokkos<PrecisionT> &sv,
               const std::vector<std::size_t> &wires, bool adjoint,
               const std::vector<ParamT> &params) {
                sv.applyCRX(wires, adjoint, params);
            },
            "Apply the CRX gate.")

        .def(
            "CRY",
            [](StateVectorKokkos<PrecisionT> &sv,
               const std::vector<std::size_t> &wires, bool adjoint,
               const std::vector<ParamT> &params) {
                sv.applyCRY(wires, adjoint, params);
            },
            "Apply the CRY gate.")

        .def(
            "CRZ",
            [](StateVectorKokkos<PrecisionT> &sv,
               const std::vector<std::size_t> &wires, bool adjoint,
               const std::vector<ParamT> &params) {
                sv.applyCRZ(wires, adjoint, params);
            },
            "Apply the CRZ gate.")

        .def(
            "CRot",
            [](StateVectorKokkos<PrecisionT> &sv,
               const std::vector<std::size_t> &wires, bool adjoint,
               const std::vector<ParamT> &params) {
                return sv.applyCRot(wires, adjoint, params);
            },
            "Apply the CRot gate.")
        .def(
            "IsingXX",
            [](StateVectorKokkos<PrecisionT> &sv,
               const std::vector<std::size_t> &wires, bool adjoint,
               const std::vector<ParamT> &params) {
                return sv.applyIsingXX(wires, adjoint, params);
            },
            "Apply the IsingXX gate.")
        .def(
            "IsingXY",
            [](StateVectorKokkos<PrecisionT> &sv,
               const std::vector<std::size_t> &wires, bool adjoint,
               const std::vector<ParamT> &params) {
                sv.applyIsingXY(wires, adjoint, params);
            },
            "Apply the IsingXY gate.")
        .def(
            "IsingYY",
            [](StateVectorKokkos<PrecisionT> &sv,
               const std::vector<std::size_t> &wires, bool adjoint,
               const std::vector<ParamT> &params) {
                return sv.applyIsingYY(wires, adjoint, params);
            },
            "Apply the IsingYY gate.")
        .def(
            "IsingZZ",
            [](StateVectorKokkos<PrecisionT> &sv,
               const std::vector<std::size_t> &wires, bool adjoint,
               const std::vector<ParamT> &params) {
                return sv.applyIsingZZ(wires, adjoint, params);
            },
            "Apply the IsingZZ gate.")
        .def(
            "MultiRZ",
            [](StateVectorKokkos<PrecisionT> &sv,
               const std::vector<std::size_t> &wires, bool adjoint,
               const std::vector<ParamT> &params) {
                return sv.applyMultiRZ(wires, adjoint, params);
            },
            "Apply the MultiRZ gate.")
        .def(
            "SingleExcitation",
            [](StateVectorKokkos<PrecisionT> &sv,
               const std::vector<std::size_t> &wires, bool adjoint,
               const std::vector<ParamT> &params) {
                return sv.applySingleExcitation(wires, adjoint, params);
            },
            "Apply the SingleExcitation gate.")
        .def(
            "SingleExcitationMinus",
            [](StateVectorKokkos<PrecisionT> &sv,
               const std::vector<std::size_t> &wires, bool adjoint,
               const std::vector<ParamT> &params) {
                return sv.applySingleExcitationMinus(wires, adjoint, params);
            },
            "Apply the SingleExcitationMinus gate.")
        .def(
            "SingleExcitationPlus",
            [](StateVectorKokkos<PrecisionT> &sv,
               const std::vector<std::size_t> &wires, bool adjoint,
               const std::vector<ParamT> &params) {
                return sv.applySingleExcitationPlus(wires, adjoint, params);
            },
            "Apply the SingleExcitationPlus gate.")
        .def(
            "DoubleExcitation",
            [](StateVectorKokkos<PrecisionT> &sv,
               const std::vector<std::size_t> &wires, bool adjoint,
               const std::vector<ParamT> &params) {
                return sv.applyDoubleExcitation(wires, adjoint, params);
            },
            "Apply the DoubleExcitation gate.")
        .def(
            "DoubleExcitationMinus",
            [](StateVectorKokkos<PrecisionT> &sv,
               const std::vector<std::size_t> &wires, bool adjoint,
               const std::vector<ParamT> &params) {
                return sv.applyDoubleExcitationMinus(wires, adjoint, params);
            },
            "Apply the DoubleExcitationMinus gate.")
        .def(
            "DoubleExcitationPlus",
            [](StateVectorKokkos<PrecisionT> &sv,
               const std::vector<std::size_t> &wires, bool adjoint,
               const std::vector<ParamT> &params) {
                return sv.applyDoubleExcitationPlus(wires, adjoint, params);
            },
            "Apply the DoubleExcitationPlus gate.")
        .def(
            "ExpectationValue",
            [](StateVectorKokkos<PrecisionT> &sv, const std::string &obsName,
               const std::vector<std::size_t> &wires,
               [[maybe_unused]] const std::vector<ParamT> &params,
               [[maybe_unused]] const np_arr_c &gate_matrix) {
                const auto m_buffer = gate_matrix.request();
                std::vector<Kokkos::complex<ParamT>> conv_matrix;
                if (m_buffer.size) {
                    auto m_ptr =
                        static_cast<Kokkos::complex<ParamT> *>(m_buffer.ptr);
                    conv_matrix = std::vector<Kokkos::complex<ParamT>>{
                        m_ptr, m_ptr + m_buffer.size};
                }
                // Return the real component only
                return sv.getExpectationValue(obsName, wires, params,
                                              conv_matrix);
            },
            "Calculate the expectation value of the given observable.")
        .def(
            "ExpectationValue",
            [](StateVectorKokkos<PrecisionT> &sv,
               const std::vector<std::string> &obsName,
               const std::vector<std::size_t> &wires,
               [[maybe_unused]] const std::vector<std::vector<ParamT>> &params,
               [[maybe_unused]] const np_arr_c &gate_matrix) {
                std::string obs_concat{"#"};
                for (const auto &sub : obsName) {
                    obs_concat += sub;
                }
                const auto m_buffer = gate_matrix.request();
                std::vector<Kokkos::complex<ParamT>> conv_matrix;
                if (m_buffer.size) {
                    const auto m_ptr =
                        static_cast<const Kokkos::complex<ParamT> *>(
                            m_buffer.ptr);
                    conv_matrix = std::vector<Kokkos::complex<ParamT>>{
                        m_ptr, m_ptr + m_buffer.size};
                }
                // Return the real component only & ignore params
                return sv.getExpectationValue(
                    obs_concat, wires, std::vector<ParamT>{}, conv_matrix);
            },
            "Calculate the expectation value of the given observable.")
        .def(
            "ExpectationValue",
            [](StateVectorKokkos<PrecisionT> &sv,
               const std::vector<std::size_t> &wires,
               const np_arr_c &gate_matrix) {
                const auto m_buffer = gate_matrix.request();
                std::vector<Kokkos::complex<ParamT>> conv_matrix;
                if (m_buffer.size) {
                    const auto m_ptr =
                        static_cast<const Kokkos::complex<ParamT> *>(
                            m_buffer.ptr);
                    conv_matrix = std::vector<Kokkos::complex<ParamT>>{
                        m_ptr, m_ptr + m_buffer.size};
                }
                // Return the real component only & ignore params
                return sv.getExpectationValue(wires, conv_matrix);
            },
            "Calculate the expectation value of the given observable.")

        .def(
            "ExpectationValue",
            [](StateVectorKokkos<PrecisionT> &sv, const np_arr_c &gate_data,
               const std::vector<std::size_t> &indices,
               const std::vector<std::size_t> &index_ptr) {
                const auto m_buffer = gate_data.request();
                std::vector<Kokkos::complex<ParamT>> conv_data;
                if (m_buffer.size) {
                    const auto m_ptr =
                        static_cast<const Kokkos::complex<ParamT> *>(
                            m_buffer.ptr);
                    conv_data = std::vector<Kokkos::complex<ParamT>>{
                        m_ptr, m_ptr + m_buffer.size};
                }
                // Return the real component only & ignore params
                return sv.getExpectationValue(conv_data, indices, index_ptr);
            },
            "Calculate the expectation value of the given observable.")
        .def("probs",
             [](StateVectorKokkos<PrecisionT> &sv,
                const std::vector<size_t> &wires) {
                 if (wires.empty()) {
                     return py::array_t<ParamT>(py::cast(sv.probs()));
                 }

                 const bool is_sorted_wires =
                     std::is_sorted(wires.begin(), wires.end());

                 if (wires.size() == sv.getNumQubits()) {
                     if (is_sorted_wires)
                         return py::array_t<ParamT>(py::cast(sv.probs()));
                 }
                 return py::array_t<ParamT>(py::cast(sv.probs(wires)));
             })
        .def("GenerateSamples",
             [](StateVectorKokkos<PrecisionT> &sv, size_t num_wires,
                size_t num_shots) {
                 auto &&result = sv.generate_samples(num_shots);

                 const size_t ndim = 2;
                 const std::vector<size_t> shape{num_shots, num_wires};
                 constexpr auto sz = sizeof(size_t);
                 const std::vector<size_t> strides{sz * num_wires, sz};
                 // return 2-D NumPy array
                 return py::array(py::buffer_info(
                     result.data(), /* data as contiguous array  */
                     sz,            /* size of one scalar        */
                     py::format_descriptor<size_t>::format(), /* data type */
                     ndim,   /* number of dimensions      */
                     shape,  /* shape of the matrix       */
                     strides /* strides for each axis     */
                     ));
             })
        .def(
            "DeviceToHost",
            [](StateVectorKokkos<PrecisionT> &device_sv, np_arr_c &host_sv) {
                py::buffer_info numpyArrayInfo = host_sv.request();
                auto *data_ptr = static_cast<Kokkos::complex<PrecisionT> *>(
                    numpyArrayInfo.ptr);
                if (host_sv.size()) {
                    device_sv.DeviceToHost(data_ptr, host_sv.size());
                }
            },
            "Synchronize data from the GPU device to host.")
        .def("HostToDevice",
             py::overload_cast<Kokkos::complex<PrecisionT> *, size_t>(
                 &StateVectorKokkos<PrecisionT>::HostToDevice),
             "Synchronize data from the host device to GPU.")
        .def(
            "HostToDevice",
            [](StateVectorKokkos<PrecisionT> &device_sv,
               const np_arr_c &host_sv) {
                const py::buffer_info numpyArrayInfo = host_sv.request();
                auto *data_ptr = static_cast<Kokkos::complex<PrecisionT> *>(
                    numpyArrayInfo.ptr);
                const auto length =
                    static_cast<size_t>(numpyArrayInfo.shape[0]);
                if (length) {
                    device_sv.HostToDevice(data_ptr, length);
                }
            },
            "Synchronize data from the host device to GPU.")
        .def("numQubits", &StateVectorKokkos<PrecisionT>::getNumQubits)
        .def("dataLength", &StateVectorKokkos<PrecisionT>::getLength)
        .def("resetKokkos", &StateVectorKokkos<PrecisionT>::resetStateVector);

    //***********************************************************************//
    //                              Observable
    //***********************************************************************//

    class_name = "ObsStructKokkos_C" + bitsize;
    using obs_data_var = std::variant<std::monostate, np_arr_r, np_arr_c>;
    py::class_<ObsDatum<PrecisionT>>(m, class_name.c_str(), py::module_local())
        .def(py::init([](const std::vector<std::string> &names,
                         const std::vector<obs_data_var> &params,
                         const std::vector<std::vector<size_t>> &wires) {
            std::vector<typename ObsDatum<PrecisionT>::param_var_t> conv_params(
                params.size());
            for (size_t p_idx = 0; p_idx < params.size(); p_idx++) {
                std::visit(
                    [&](const auto &param) {
                        using p_t = std::decay_t<decltype(param)>;
                        if constexpr (std::is_same_v<p_t, np_arr_c>) {
                            auto buffer = param.request();
                            auto ptr =
                                static_cast<std::complex<ParamT> *>(buffer.ptr);
                            if (buffer.size) {
                                conv_params[p_idx] =
                                    std::vector<std::complex<ParamT>>{
                                        ptr, ptr + buffer.size};
                            }
                        } else if constexpr (std::is_same_v<p_t, np_arr_r>) {
                            auto buffer = param.request();

                            auto *ptr = static_cast<ParamT *>(buffer.ptr);
                            if (buffer.size) {
                                conv_params[p_idx] =
                                    std::vector<ParamT>{ptr, ptr + buffer.size};
                            }
                        } else {
                            PL_ABORT(
                                "Parameter datatype not current supported");
                        }
                    },
                    params[p_idx]);
            }
            return ObsDatum<PrecisionT>(names, conv_params, wires);
        }))
        .def("__repr__",
             [](const ObsDatum<PrecisionT> &obs) {
                 using namespace Pennylane::Util;
                 std::ostringstream obs_stream;
                 std::string obs_name = obs.getObsName()[0];
                 for (size_t o = 1; o < obs.getObsName().size(); o++) {
                     if (o < obs.getObsName().size()) {
                         obs_name += " @ ";
                     }
                     obs_name += obs.getObsName()[o];
                 }
                 obs_stream << "'wires' : " << obs.getObsWires();
                 return "Observable: { 'name' : " + obs_name + ", " +
                        obs_stream.str() + " }";
             })
        .def("get_name",
             [](const ObsDatum<PrecisionT> &obs) { return obs.getObsName(); })
        .def("get_wires",
             [](const ObsDatum<PrecisionT> &obs) { return obs.getObsWires(); })
        .def("get_params", [](const ObsDatum<PrecisionT> &obs) {
            py::list params;
            for (size_t i = 0; i < obs.getObsParams().size(); i++) {
                std::visit(
                    [&](const auto &param) {
                        using p_t = std::decay_t<decltype(param)>;
                        if constexpr (std::is_same_v<
                                          p_t,
                                          std::vector<std::complex<ParamT>>>) {
                            params.append(py::array_t<std::complex<ParamT>>(
                                py::cast(param)));
                        } else if constexpr (std::is_same_v<
                                                 p_t, std::vector<ParamT>>) {
                            params.append(py::array_t<ParamT>(py::cast(param)));
                        } else if constexpr (std::is_same_v<p_t,
                                                            std::monostate>) {
                            params.append(py::list{});
                        } else {
                            throw("Unsupported data type");
                        }
                    },
                    obs.getObsParams()[i]);
            }
            return params;
        });

    //***********************************************************************//
    //                              Operations
    //***********************************************************************//
    class_name = "OpsStructKokkos_C" + bitsize;
    py::class_<OpsData<PrecisionT>>(m, class_name.c_str(), py::module_local())
        .def(py::init<
             const std::vector<std::string> &,
             const std::vector<std::vector<ParamT>> &,
             const std::vector<std::vector<size_t>> &,
             const std::vector<bool> &,
             const std::vector<std::vector<std::complex<PrecisionT>>> &>())
        .def("__repr__", [](const OpsData<PrecisionT> &ops) {
            using namespace Pennylane::Util;
            std::ostringstream ops_stream;
            for (size_t op = 0; op < ops.getSize(); op++) {
                ops_stream << "{'name': " << ops.getOpsName()[op];
                ops_stream << ", 'params': " << ops.getOpsParams()[op];
                ops_stream << ", 'inv': " << ops.getOpsInverses()[op];
                ops_stream << "}";
                if (op < ops.getSize() - 1) {
                    ops_stream << ",";
                }
            }
            return "Operations: [" + ops_stream.str() + "]";
        });

    //***********************************************************************//
    //                              Adj Jac
    //***********************************************************************//

    class_name = "AdjointJacobianKokkos_C" + bitsize;
    py::class_<AdjointJacobianKokkos<PrecisionT>>(m, class_name.c_str(),
                                                  py::module_local())
        .def(py::init<>())
        .def("create_ops_list",
             [](AdjointJacobianKokkos<PrecisionT> &adj,
                const std::vector<std::string> &ops_name,
                const std::vector<np_arr_r> &ops_params,
                const std::vector<std::vector<size_t>> &ops_wires,
                const std::vector<bool> &ops_inverses,
                const std::vector<np_arr_c> &ops_matrices) {
                 std::vector<std::vector<PrecisionT>> conv_params(
                     ops_params.size());
                 std::vector<std::vector<std::complex<PrecisionT>>>
                     conv_matrices(ops_matrices.size());
                 static_cast<void>(adj);
                 for (size_t op = 0; op < ops_name.size(); op++) {
                     const auto p_buffer = ops_params[op].request();
                     const auto m_buffer = ops_matrices[op].request();
                     if (p_buffer.size) {
                         const auto *const p_ptr =
                             static_cast<const ParamT *>(p_buffer.ptr);
                         conv_params[op] =
                             std::vector<ParamT>{p_ptr, p_ptr + p_buffer.size};
                     }

                     if (m_buffer.size) {
                         const auto m_ptr =
                             static_cast<const std::complex<ParamT> *>(
                                 m_buffer.ptr);
                         conv_matrices[op] = std::vector<std::complex<ParamT>>{
                             m_ptr, m_ptr + m_buffer.size};
                     }
                 }

                 return OpsData<PrecisionT>{ops_name, conv_params, ops_wires,
                                            ops_inverses, conv_matrices};
             })
        .def("adjoint_jacobian",
             &AdjointJacobianKokkos<PrecisionT>::adjointJacobian)
        .def("adjoint_jacobian",
             [](AdjointJacobianKokkos<PrecisionT> &adj,
                const StateVectorKokkos<PrecisionT> &sv,
                const std::vector<Pennylane::Algorithms::ObsDatum<PrecisionT>>
                    &observables,
                const Pennylane::Algorithms::OpsData<PrecisionT> &operations,
                const std::vector<size_t> &trainableParams) {
                 std::vector<std::vector<PrecisionT>> jac(
                     observables.size(),
                     std::vector<PrecisionT>(trainableParams.size(), 0));
                 adj.adjointJacobian(sv, jac, observables, operations,
                                     trainableParams, false);
                 return py::array_t<ParamT>(py::cast(jac));
             });
}

// Necessary to avoid mangled names when manually building module
// due to CUDA & LTO incompatibility issues.
extern "C" {
/**
 * @brief Add C++ classes, methods and functions to Python module.
 */
PYBIND11_MODULE(lightning_kokkos_qubit_ops, // NOLINT: No control over
                                            // Pybind internals
                m) {
    // Suppress doxygen autogenerated signatures

    py::options options;
    options.disable_function_signatures();
    py::register_exception<LightningException>(m, "PLException");

    StateVectorKokkos_class_bindings<float, float>(m);
    StateVectorKokkos_class_bindings<double, double>(m);

    m.def("kokkos_start", []() { Kokkos::initialize(); });
    m.def("kokkos_end", []() { Kokkos::finalize(); });
<<<<<<< HEAD

    py::class_<Kokkos::InitArguments>(m, "InitArguments")
        .def(py::init<>())
        .def(py::init<const int &>())
        .def_readwrite("num_threads", &Kokkos::InitArguments::num_threads)
        .def_readwrite("num_numa", &Kokkos::InitArguments::num_numa)
        .def_readwrite("device_id", &Kokkos::InitArguments::device_id)
        .def_readwrite("ndevices", &Kokkos::InitArguments::ndevices)
        .def_readwrite("skip_device", &Kokkos::InitArguments::skip_device)
        .def_readwrite("disable_warnings",
                       &Kokkos::InitArguments::disable_warnings)
        .def("__repr__", [](const Kokkos::InitArguments &args) {
            using namespace Pennylane::Util;
            std::ostringstream args_stream;
            args_stream << args;
            return args_stream.str();
        });
=======
    m.def("kokkos_config_info", &getConfig, "Kokkos configurations query.");
>>>>>>> fb5f91e5
}
}

} // namespace
  /// @endcond<|MERGE_RESOLUTION|>--- conflicted
+++ resolved
@@ -744,7 +744,7 @@
 
     m.def("kokkos_start", []() { Kokkos::initialize(); });
     m.def("kokkos_end", []() { Kokkos::finalize(); });
-<<<<<<< HEAD
+    m.def("kokkos_config_info", &getConfig, "Kokkos configurations query.");
 
     py::class_<Kokkos::InitArguments>(m, "InitArguments")
         .def(py::init<>())
@@ -762,9 +762,6 @@
             args_stream << args;
             return args_stream.str();
         });
-=======
-    m.def("kokkos_config_info", &getConfig, "Kokkos configurations query.");
->>>>>>> fb5f91e5
 }
 }
 
