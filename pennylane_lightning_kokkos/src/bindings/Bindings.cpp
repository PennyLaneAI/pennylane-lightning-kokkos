// Copyright 2018-2022 Xanadu Quantum Technologies Inc.

// Licensed under the Apache License, Version 2.0 (the "License");
// you may not use this file except in compliance with the License.
// You may obtain a copy of the License at

//     http://www.apache.org/licenses/LICENSE-2.0

// Unless required by applicable law or agreed to in writing, software
// distributed under the License is distributed on an "AS IS" BASIS,
// WITHOUT WARRANTIES OR CONDITIONS OF ANY KIND, either express or implied.
// See the License for the specific language governing permissions and
// limitations under the License.

#include <set>
#include <tuple>
#include <variant>
#include <vector>

#include "AdjointDiffKokkos.hpp"
#include "Error.hpp"         // LightningException
#include "GetConfigInfo.hpp" // Kokkos configuration info
#include "StateVectorKokkos.hpp"

#include "pybind11/complex.h"
#include "pybind11/numpy.h"
#include "pybind11/pybind11.h"
#include "pybind11/stl.h"

/// @cond DEV
namespace {
using namespace Pennylane;
using namespace Pennylane::Algorithms;
using std::complex;
using std::set;
using std::string;
using std::vector;

namespace py = pybind11;

/**
 * @brief Templated class to build all required precisions for Python module.
 *
 * @tparam PrecisionT Precision of the statevector data.
 * @tparam ParamT Precision of the parameter data.
 * @param m Pybind11 module.
 */
template <class PrecisionT, class ParamT>
void StateVectorKokkos_class_bindings(py::module &m) {

    using np_arr_r =
        py::array_t<ParamT, py::array::c_style | py::array::forcecast>;
    using np_arr_c = py::array_t<std::complex<ParamT>,
                                 py::array::c_style | py::array::forcecast>;

    // Enable module name to be based on size of complex datatype
    const std::string bitsize =
        std::to_string(sizeof(std::complex<PrecisionT>) * 8);
    std::string class_name = "LightningKokkos_C" + bitsize;

    py::class_<StateVectorKokkos<PrecisionT>>(m, class_name.c_str())
        .def(py::init([](std::size_t num_qubits) {
            return new StateVectorKokkos<PrecisionT>(num_qubits);
        }))
        .def(py::init([](const np_arr_c &arr) {
            py::buffer_info numpyArrayInfo = arr.request();
            auto *data_ptr =
                static_cast<Kokkos::complex<PrecisionT> *>(numpyArrayInfo.ptr);
            return new StateVectorKokkos<PrecisionT>(
                data_ptr, static_cast<std::size_t>(arr.size()));
        }))
        .def(
            "Identity",
            []([[maybe_unused]] StateVectorKokkos<PrecisionT> &sv,
               [[maybe_unused]] const std::vector<std::size_t> &wires,
               [[maybe_unused]] bool adjoint,
               [[maybe_unused]] const std::vector<ParamT> &params) {},
            "Apply the Identity gate.")
        .def(
            "PauliX",
            [](StateVectorKokkos<PrecisionT> &sv,
               const std::vector<std::size_t> &wires, bool adjoint,
               [[maybe_unused]] const std::vector<ParamT> &params) {
                sv.applyPauliX(wires, adjoint);
            },
            "Apply the PauliX gate.")

        .def(
            "PauliY",
            [](StateVectorKokkos<PrecisionT> &sv,
               const std::vector<std::size_t> &wires, bool adjoint,
               [[maybe_unused]] const std::vector<ParamT> &params) {
                sv.applyPauliY(wires, adjoint);
            },
            "Apply the PauliY gate.")

        .def(
            "PauliZ",
            [](StateVectorKokkos<PrecisionT> &sv,
               const std::vector<std::size_t> &wires, bool adjoint,
               [[maybe_unused]] const std::vector<ParamT> &params) {
                sv.applyPauliZ(wires, adjoint);
            },
            "Apply the PauliZ gate.")

        .def(
            "Hadamard",
            [](StateVectorKokkos<PrecisionT> &sv,
               const std::vector<std::size_t> &wires, bool adjoint,
               [[maybe_unused]] const std::vector<ParamT> &params) {
                sv.applyHadamard(wires, adjoint);
            },
            "Apply the Hadamard gate.")

        .def(
            "S",
            [](StateVectorKokkos<PrecisionT> &sv,
               const std::vector<std::size_t> &wires, bool adjoint,
               [[maybe_unused]] const std::vector<ParamT> &params) {
                sv.applyS(wires, adjoint);
            },
            "Apply the S gate.")

        .def(
            "T",
            [](StateVectorKokkos<PrecisionT> &sv,
               const std::vector<std::size_t> &wires, bool adjoint,
               [[maybe_unused]] const std::vector<ParamT> &params) {
                sv.applyT(wires, adjoint);
            },
            "Apply the T gate.")

        .def(
            "CNOT",
            [](StateVectorKokkos<PrecisionT> &sv,
               const std::vector<std::size_t> &wires, bool adjoint,
               [[maybe_unused]] const std::vector<ParamT> &params) {
                sv.applyCNOT(wires, adjoint);
            },
            "Apply the CNOT gate.")

        .def(
            "SWAP",
            [](StateVectorKokkos<PrecisionT> &sv,
               const std::vector<std::size_t> &wires, bool adjoint,
               [[maybe_unused]] const std::vector<ParamT> &params) {
                sv.applySWAP(wires, adjoint);
            },
            "Apply the SWAP gate.")

        .def(
            "CSWAP",
            [](StateVectorKokkos<PrecisionT> &sv,
               const std::vector<std::size_t> &wires, bool adjoint,
               [[maybe_unused]] const std::vector<ParamT> &params) {
                sv.applyCSWAP(wires, adjoint);
            },
            "Apply the CSWAP gate.")

        .def(
            "Toffoli",
            [](StateVectorKokkos<PrecisionT> &sv,
               const std::vector<std::size_t> &wires, bool adjoint,
               [[maybe_unused]] const std::vector<ParamT> &params) {
                sv.applyToffoli(wires, adjoint);
            },
            "Apply the Toffoli gate.")

        .def(
            "CY",
            [](StateVectorKokkos<PrecisionT> &sv,
               const std::vector<std::size_t> &wires, bool adjoint,
               [[maybe_unused]] const std::vector<ParamT> &params) {
                sv.applyCY(wires, adjoint);
            },
            "Apply the CY gate.")

        .def(
            "CZ",
            [](StateVectorKokkos<PrecisionT> &sv,
               const std::vector<std::size_t> &wires, bool adjoint,
               [[maybe_unused]] const std::vector<ParamT> &params) {
                sv.applyCZ(wires, adjoint);
            },
            "Apply the CZ gate.")

        .def(
            "PhaseShift",
            [](StateVectorKokkos<PrecisionT> &sv,
               const std::vector<std::size_t> &wires, bool adjoint,
               const std::vector<ParamT> &params) {
                sv.applyPhaseShift(wires, adjoint, params);
            },
            "Apply the PhaseShift gate.")

        .def("apply",
             py::overload_cast<
                 const vector<string> &, const vector<vector<std::size_t>> &,
                 const vector<bool> &, const vector<vector<PrecisionT>> &>(
                 &StateVectorKokkos<PrecisionT>::applyOperation))

        .def("apply", py::overload_cast<const vector<string> &,
                                        const vector<vector<std::size_t>> &,
                                        const vector<bool> &>(
                          &StateVectorKokkos<PrecisionT>::applyOperation))
        .def(
            "apply",
            [](StateVectorKokkos<PrecisionT> &sv, const std::string &str,
               const vector<size_t> &wires, bool inv,
               [[maybe_unused]] const std::vector<std::vector<ParamT>> &params,
               [[maybe_unused]] const np_arr_c &gate_matrix) {
                const auto m_buffer = gate_matrix.request();
                std::vector<Kokkos::complex<ParamT>> conv_matrix;
                if (m_buffer.size) {
                    const auto m_ptr =
                        static_cast<const Kokkos::complex<ParamT> *>(
                            m_buffer.ptr);
                    conv_matrix = std::vector<Kokkos::complex<ParamT>>{
                        m_ptr, m_ptr + m_buffer.size};
                }
                sv.applyOperation_std(str, wires, inv, std::vector<ParamT>{},
                                      conv_matrix);
            },
            "Apply operation via the gate matrix")
        .def("applyGenerator",
             py::overload_cast<const std::string &, const std::vector<size_t> &,
                               bool, const vector<PrecisionT> &>(
                 &StateVectorKokkos<PrecisionT>::applyGenerator))
        .def(
            "ControlledPhaseShift",
            [](StateVectorKokkos<PrecisionT> &sv,
               const std::vector<std::size_t> &wires, bool adjoint,
               const std::vector<ParamT> &params) {
                sv.applyControlledPhaseShift(wires, adjoint, params);
            },
            "Apply the ControlledPhaseShift gate.")

        .def(
            "RX",
            [](StateVectorKokkos<PrecisionT> &sv,
               const std::vector<std::size_t> &wires, bool adjoint,
               const std::vector<ParamT> &params) {
                sv.applyRX(wires, adjoint, params);
            },
            "Apply the RX gate.")

        .def(
            "RY",
            [](StateVectorKokkos<PrecisionT> &sv,
               const std::vector<std::size_t> &wires, bool adjoint,
               const std::vector<ParamT> &params) {
                sv.applyRY(wires, adjoint, params);
            },
            "Apply the RY gate.")

        .def(
            "RZ",
            [](StateVectorKokkos<PrecisionT> &sv,
               const std::vector<std::size_t> &wires, bool adjoint,
               const std::vector<ParamT> &params) {
                sv.applyRZ(wires, adjoint, params);
            },
            "Apply the RZ gate.")

        .def(
            "Rot",
            [](StateVectorKokkos<PrecisionT> &sv,
               const std::vector<std::size_t> &wires, bool adjoint,
               const std::vector<ParamT> &params) {
                sv.applyRot(wires, adjoint, params);
            },
            "Apply the Rot gate.")

        .def(
            "CRX",
            [](StateVectorKokkos<PrecisionT> &sv,
               const std::vector<std::size_t> &wires, bool adjoint,
               const std::vector<ParamT> &params) {
                sv.applyCRX(wires, adjoint, params);
            },
            "Apply the CRX gate.")

        .def(
            "CRY",
            [](StateVectorKokkos<PrecisionT> &sv,
               const std::vector<std::size_t> &wires, bool adjoint,
               const std::vector<ParamT> &params) {
                sv.applyCRY(wires, adjoint, params);
            },
            "Apply the CRY gate.")

        .def(
            "CRZ",
            [](StateVectorKokkos<PrecisionT> &sv,
               const std::vector<std::size_t> &wires, bool adjoint,
               const std::vector<ParamT> &params) {
                sv.applyCRZ(wires, adjoint, params);
            },
            "Apply the CRZ gate.")

        .def(
            "CRot",
            [](StateVectorKokkos<PrecisionT> &sv,
               const std::vector<std::size_t> &wires, bool adjoint,
               const std::vector<ParamT> &params) {
                return sv.applyCRot(wires, adjoint, params);
            },
            "Apply the CRot gate.")
        .def(
            "IsingXX",
            [](StateVectorKokkos<PrecisionT> &sv,
               const std::vector<std::size_t> &wires, bool adjoint,
               const std::vector<ParamT> &params) {
                return sv.applyIsingXX(wires, adjoint, params);
            },
            "Apply the IsingXX gate.")
        .def(
            "IsingXY",
            [](StateVectorKokkos<PrecisionT> &sv,
               const std::vector<std::size_t> &wires, bool adjoint,
               const std::vector<ParamT> &params) {
                sv.applyIsingXY(wires, adjoint, params);
            },
            "Apply the IsingXY gate.")
        .def(
            "IsingYY",
            [](StateVectorKokkos<PrecisionT> &sv,
               const std::vector<std::size_t> &wires, bool adjoint,
               const std::vector<ParamT> &params) {
                return sv.applyIsingYY(wires, adjoint, params);
            },
            "Apply the IsingYY gate.")
        .def(
            "IsingZZ",
            [](StateVectorKokkos<PrecisionT> &sv,
               const std::vector<std::size_t> &wires, bool adjoint,
               const std::vector<ParamT> &params) {
                return sv.applyIsingZZ(wires, adjoint, params);
            },
            "Apply the IsingZZ gate.")
        .def(
            "MultiRZ",
            [](StateVectorKokkos<PrecisionT> &sv,
               const std::vector<std::size_t> &wires, bool adjoint,
               const std::vector<ParamT> &params) {
                return sv.applyMultiRZ(wires, adjoint, params);
            },
            "Apply the MultiRZ gate.")
        .def(
            "SingleExcitation",
            [](StateVectorKokkos<PrecisionT> &sv,
               const std::vector<std::size_t> &wires, bool adjoint,
               const std::vector<ParamT> &params) {
                return sv.applySingleExcitation(wires, adjoint, params);
            },
            "Apply the SingleExcitation gate.")
        .def(
            "SingleExcitationMinus",
            [](StateVectorKokkos<PrecisionT> &sv,
               const std::vector<std::size_t> &wires, bool adjoint,
               const std::vector<ParamT> &params) {
                return sv.applySingleExcitationMinus(wires, adjoint, params);
            },
            "Apply the SingleExcitationMinus gate.")
        .def(
            "SingleExcitationPlus",
            [](StateVectorKokkos<PrecisionT> &sv,
               const std::vector<std::size_t> &wires, bool adjoint,
               const std::vector<ParamT> &params) {
                return sv.applySingleExcitationPlus(wires, adjoint, params);
            },
            "Apply the SingleExcitationPlus gate.")
        .def(
            "DoubleExcitation",
            [](StateVectorKokkos<PrecisionT> &sv,
               const std::vector<std::size_t> &wires, bool adjoint,
               const std::vector<ParamT> &params) {
                return sv.applyDoubleExcitation(wires, adjoint, params);
            },
            "Apply the DoubleExcitation gate.")
        .def(
            "DoubleExcitationMinus",
            [](StateVectorKokkos<PrecisionT> &sv,
               const std::vector<std::size_t> &wires, bool adjoint,
               const std::vector<ParamT> &params) {
                return sv.applyDoubleExcitationMinus(wires, adjoint, params);
            },
            "Apply the DoubleExcitationMinus gate.")
        .def(
            "DoubleExcitationPlus",
            [](StateVectorKokkos<PrecisionT> &sv,
               const std::vector<std::size_t> &wires, bool adjoint,
               const std::vector<ParamT> &params) {
                return sv.applyDoubleExcitationPlus(wires, adjoint, params);
            },
            "Apply the DoubleExcitationPlus gate.")
        .def(
            "ExpectationValue",
            [](StateVectorKokkos<PrecisionT> &sv, const std::string &obsName,
               const std::vector<std::size_t> &wires,
               [[maybe_unused]] const std::vector<ParamT> &params,
               [[maybe_unused]] const np_arr_c &gate_matrix) {
                const auto m_buffer = gate_matrix.request();
                std::vector<Kokkos::complex<ParamT>> conv_matrix;
                if (m_buffer.size) {
                    auto m_ptr =
                        static_cast<Kokkos::complex<ParamT> *>(m_buffer.ptr);
                    conv_matrix = std::vector<Kokkos::complex<ParamT>>{
                        m_ptr, m_ptr + m_buffer.size};
                }
                // Return the real component only
                return sv.getExpectationValue(obsName, wires, params,
                                              conv_matrix);
            },
            "Calculate the expectation value of the given observable.")
        .def(
            "ExpectationValue",
            [](StateVectorKokkos<PrecisionT> &sv,
               const std::vector<std::string> &obsName,
               const std::vector<std::size_t> &wires,
               [[maybe_unused]] const std::vector<std::vector<ParamT>> &params,
               [[maybe_unused]] const np_arr_c &gate_matrix) {
                std::string obs_concat{"#"};
                for (const auto &sub : obsName) {
                    obs_concat += sub;
                }
                const auto m_buffer = gate_matrix.request();
                std::vector<Kokkos::complex<ParamT>> conv_matrix;
                if (m_buffer.size) {
                    const auto m_ptr =
                        static_cast<const Kokkos::complex<ParamT> *>(
                            m_buffer.ptr);
                    conv_matrix = std::vector<Kokkos::complex<ParamT>>{
                        m_ptr, m_ptr + m_buffer.size};
                }
                // Return the real component only & ignore params
                return sv.getExpectationValue(
                    obs_concat, wires, std::vector<ParamT>{}, conv_matrix);
            },
            "Calculate the expectation value of the given observable.")
        .def(
            "ExpectationValue",
            [](StateVectorKokkos<PrecisionT> &sv,
               const std::vector<std::size_t> &wires,
               const np_arr_c &gate_matrix) {
                const auto m_buffer = gate_matrix.request();
                std::vector<Kokkos::complex<ParamT>> conv_matrix;
                if (m_buffer.size) {
                    const auto m_ptr =
                        static_cast<const Kokkos::complex<ParamT> *>(
                            m_buffer.ptr);
                    conv_matrix = std::vector<Kokkos::complex<ParamT>>{
                        m_ptr, m_ptr + m_buffer.size};
                }
                // Return the real component only & ignore params
                return sv.getExpectationValue(wires, conv_matrix);
            },
            "Calculate the expectation value of the given observable.")

        .def(
            "ExpectationValue",
            [](StateVectorKokkos<PrecisionT> &sv, const np_arr_c &gate_data,
               const std::vector<std::size_t> &indices,
               const std::vector<std::size_t> &index_ptr) {
                const auto m_buffer = gate_data.request();
                std::vector<Kokkos::complex<ParamT>> conv_data;
                if (m_buffer.size) {
                    const auto m_ptr =
                        static_cast<const Kokkos::complex<ParamT> *>(
                            m_buffer.ptr);
                    conv_data = std::vector<Kokkos::complex<ParamT>>{
                        m_ptr, m_ptr + m_buffer.size};
                }
                // Return the real component only & ignore params
                return sv.getExpectationValue(conv_data, indices, index_ptr);
            },
            "Calculate the expectation value of the given observable.")
        .def("probs",
             [](StateVectorKokkos<PrecisionT> &sv,
                const std::vector<size_t> &wires) {
                 if (wires.empty()) {
                     return py::array_t<ParamT>(py::cast(sv.probs()));
                 }

                 const bool is_sorted_wires =
                     std::is_sorted(wires.begin(), wires.end());

                 if (wires.size() == sv.getNumQubits()) {
                     if (is_sorted_wires)
                         return py::array_t<ParamT>(py::cast(sv.probs()));
                 }
                 return py::array_t<ParamT>(py::cast(sv.probs(wires)));
             })
        .def("GenerateSamples",
             [](StateVectorKokkos<PrecisionT> &sv, size_t num_wires,
                size_t num_shots) {
                 auto &&result = sv.generate_samples(num_shots);

                 const size_t ndim = 2;
                 const std::vector<size_t> shape{num_shots, num_wires};
                 constexpr auto sz = sizeof(size_t);
                 const std::vector<size_t> strides{sz * num_wires, sz};
                 // return 2-D NumPy array
                 return py::array(py::buffer_info(
                     result.data(), /* data as contiguous array  */
                     sz,            /* size of one scalar        */
                     py::format_descriptor<size_t>::format(), /* data type */
                     ndim,   /* number of dimensions      */
                     shape,  /* shape of the matrix       */
                     strides /* strides for each axis     */
                     ));
             })
        .def(
            "DeviceToHost",
            [](StateVectorKokkos<PrecisionT> &device_sv, np_arr_c &host_sv) {
                py::buffer_info numpyArrayInfo = host_sv.request();
                auto *data_ptr = static_cast<Kokkos::complex<PrecisionT> *>(
                    numpyArrayInfo.ptr);
                if (host_sv.size()) {
                    device_sv.DeviceToHost(data_ptr, host_sv.size());
                }
            },
            "Synchronize data from the GPU device to host.")
        .def("HostToDevice",
             py::overload_cast<Kokkos::complex<PrecisionT> *, size_t>(
                 &StateVectorKokkos<PrecisionT>::HostToDevice),
             "Synchronize data from the host device to GPU.")
        .def(
            "HostToDevice",
            [](StateVectorKokkos<PrecisionT> &device_sv,
               const np_arr_c &host_sv) {
                const py::buffer_info numpyArrayInfo = host_sv.request();
                auto *data_ptr = static_cast<Kokkos::complex<PrecisionT> *>(
                    numpyArrayInfo.ptr);
                const auto length =
                    static_cast<size_t>(numpyArrayInfo.shape[0]);
                if (length) {
                    device_sv.HostToDevice(data_ptr, length);
                }
            },
            "Synchronize data from the host device to GPU.")
        .def("numQubits", &StateVectorKokkos<PrecisionT>::getNumQubits)
        .def("dataLength", &StateVectorKokkos<PrecisionT>::getLength)
        .def("resetKokkos", &StateVectorKokkos<PrecisionT>::resetStateVector);

    //***********************************************************************//
    //                              Observable
    //***********************************************************************//

    class_name = "ObsStructKokkos_C" + bitsize;
    using obs_data_var = std::variant<std::monostate, np_arr_r, np_arr_c>;
    py::class_<ObsDatum<PrecisionT>>(m, class_name.c_str(), py::module_local())
        .def(py::init([](const std::vector<std::string> &names,
                         const std::vector<obs_data_var> &params,
                         const std::vector<std::vector<size_t>> &wires) {
            std::vector<typename ObsDatum<PrecisionT>::param_var_t> conv_params(
                params.size());
            for (size_t p_idx = 0; p_idx < params.size(); p_idx++) {
                std::visit(
                    [&](const auto &param) {
                        using p_t = std::decay_t<decltype(param)>;
                        if constexpr (std::is_same_v<p_t, np_arr_c>) {
                            auto buffer = param.request();
                            auto ptr =
                                static_cast<std::complex<ParamT> *>(buffer.ptr);
                            if (buffer.size) {
                                conv_params[p_idx] =
                                    std::vector<std::complex<ParamT>>{
                                        ptr, ptr + buffer.size};
                            }
                        } else if constexpr (std::is_same_v<p_t, np_arr_r>) {
                            auto buffer = param.request();

                            auto *ptr = static_cast<ParamT *>(buffer.ptr);
                            if (buffer.size) {
                                conv_params[p_idx] =
                                    std::vector<ParamT>{ptr, ptr + buffer.size};
                            }
                        } else {
                            PL_ABORT(
                                "Parameter datatype not current supported");
                        }
                    },
                    params[p_idx]);
            }
            return ObsDatum<PrecisionT>(names, conv_params, wires);
        }))
        .def("__repr__",
             [](const ObsDatum<PrecisionT> &obs) {
                 using namespace Pennylane::Util;
                 std::ostringstream obs_stream;
                 std::string obs_name = obs.getObsName()[0];
                 for (size_t o = 1; o < obs.getObsName().size(); o++) {
                     if (o < obs.getObsName().size()) {
                         obs_name += " @ ";
                     }
                     obs_name += obs.getObsName()[o];
                 }
                 obs_stream << "'wires' : " << obs.getObsWires();
                 return "Observable: { 'name' : " + obs_name + ", " +
                        obs_stream.str() + " }";
             })
        .def("get_name",
             [](const ObsDatum<PrecisionT> &obs) { return obs.getObsName(); })
        .def("get_wires",
             [](const ObsDatum<PrecisionT> &obs) { return obs.getObsWires(); })
        .def("get_params", [](const ObsDatum<PrecisionT> &obs) {
            py::list params;
            for (size_t i = 0; i < obs.getObsParams().size(); i++) {
                std::visit(
                    [&](const auto &param) {
                        using p_t = std::decay_t<decltype(param)>;
                        if constexpr (std::is_same_v<
                                          p_t,
                                          std::vector<std::complex<ParamT>>>) {
                            params.append(py::array_t<std::complex<ParamT>>(
                                py::cast(param)));
                        } else if constexpr (std::is_same_v<
                                                 p_t, std::vector<ParamT>>) {
                            params.append(py::array_t<ParamT>(py::cast(param)));
                        } else if constexpr (std::is_same_v<p_t,
                                                            std::monostate>) {
                            params.append(py::list{});
                        } else {
                            throw("Unsupported data type");
                        }
                    },
                    obs.getObsParams()[i]);
            }
            return params;
        });

    //***********************************************************************//
    //                              Operations
    //***********************************************************************//
    class_name = "OpsStructKokkos_C" + bitsize;
    py::class_<OpsData<PrecisionT>>(m, class_name.c_str(), py::module_local())
        .def(py::init<
             const std::vector<std::string> &,
             const std::vector<std::vector<ParamT>> &,
             const std::vector<std::vector<size_t>> &,
             const std::vector<bool> &,
             const std::vector<std::vector<std::complex<PrecisionT>>> &>())
        .def("__repr__", [](const OpsData<PrecisionT> &ops) {
            using namespace Pennylane::Util;
            std::ostringstream ops_stream;
            for (size_t op = 0; op < ops.getSize(); op++) {
                ops_stream << "{'name': " << ops.getOpsName()[op];
                ops_stream << ", 'params': " << ops.getOpsParams()[op];
                ops_stream << ", 'inv': " << ops.getOpsInverses()[op];
                ops_stream << "}";
                if (op < ops.getSize() - 1) {
                    ops_stream << ",";
                }
            }
            return "Operations: [" + ops_stream.str() + "]";
        });

    //***********************************************************************//
    //                              Adj Jac
    //***********************************************************************//

    class_name = "AdjointJacobianKokkos_C" + bitsize;
    py::class_<AdjointJacobianKokkos<PrecisionT>>(m, class_name.c_str(),
                                                  py::module_local())
        .def(py::init<>())
        .def("create_ops_list",
             [](AdjointJacobianKokkos<PrecisionT> &adj,
                const std::vector<std::string> &ops_name,
                const std::vector<np_arr_r> &ops_params,
                const std::vector<std::vector<size_t>> &ops_wires,
                const std::vector<bool> &ops_inverses,
                const std::vector<np_arr_c> &ops_matrices) {
                 std::vector<std::vector<PrecisionT>> conv_params(
                     ops_params.size());
                 std::vector<std::vector<std::complex<PrecisionT>>>
                     conv_matrices(ops_matrices.size());
                 static_cast<void>(adj);
                 for (size_t op = 0; op < ops_name.size(); op++) {
                     const auto p_buffer = ops_params[op].request();
                     const auto m_buffer = ops_matrices[op].request();
                     if (p_buffer.size) {
                         const auto *const p_ptr =
                             static_cast<const ParamT *>(p_buffer.ptr);
                         conv_params[op] =
                             std::vector<ParamT>{p_ptr, p_ptr + p_buffer.size};
                     }

                     if (m_buffer.size) {
                         const auto m_ptr =
                             static_cast<const std::complex<ParamT> *>(
                                 m_buffer.ptr);
                         conv_matrices[op] = std::vector<std::complex<ParamT>>{
                             m_ptr, m_ptr + m_buffer.size};
                     }
                 }

                 return OpsData<PrecisionT>{ops_name, conv_params, ops_wires,
                                            ops_inverses, conv_matrices};
             })
        .def("adjoint_jacobian",
             &AdjointJacobianKokkos<PrecisionT>::adjointJacobian)
        .def("adjoint_jacobian",
             [](AdjointJacobianKokkos<PrecisionT> &adj,
                const StateVectorKokkos<PrecisionT> &sv,
                const std::vector<Pennylane::Algorithms::ObsDatum<PrecisionT>>
                    &observables,
                const Pennylane::Algorithms::OpsData<PrecisionT> &operations,
                const std::vector<size_t> &trainableParams) {
                 std::vector<std::vector<PrecisionT>> jac(
                     observables.size(),
                     std::vector<PrecisionT>(trainableParams.size(), 0));
                 adj.adjointJacobian(sv, jac, observables, operations,
                                     trainableParams, false);
                 return py::array_t<ParamT>(py::cast(jac));
             });
}

// Necessary to avoid mangled names when manually building module
// due to CUDA & LTO incompatibility issues.
extern "C" {
/**
 * @brief Add C++ classes, methods and functions to Python module.
 */
PYBIND11_MODULE(lightning_kokkos_qubit_ops, // NOLINT: No control over
                                            // Pybind internals
                m) {
    // Suppress doxygen autogenerated signatures

    py::options options;
    options.disable_function_signatures();
    py::register_exception<LightningException>(m, "PLException");

    StateVectorKokkos_class_bindings<float, float>(m);
    StateVectorKokkos_class_bindings<double, double>(m);

    m.def("kokkos_start", []() { Kokkos::initialize(); });
    m.def("kokkos_end", []() { Kokkos::finalize(); });
<<<<<<< HEAD
    m.def("kokkos_configuration",
          []() { Kokkos::print_configuration(std::cout, true); });
=======
    m.def("kokkos_config_info", &getConfig, "Kokkos configurations query.");
>>>>>>> fb5f91e5
}
}

} // namespace
  /// @endcond<|MERGE_RESOLUTION|>--- conflicted
+++ resolved
@@ -736,12 +736,7 @@
 
     m.def("kokkos_start", []() { Kokkos::initialize(); });
     m.def("kokkos_end", []() { Kokkos::finalize(); });
-<<<<<<< HEAD
-    m.def("kokkos_configuration",
-          []() { Kokkos::print_configuration(std::cout, true); });
-=======
     m.def("kokkos_config_info", &getConfig, "Kokkos configurations query.");
->>>>>>> fb5f91e5
 }
 }
 
